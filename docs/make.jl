#!/usr/bin/env julia
#
#

if "--help" ∈ ARGS
    println(
        """
docs/make.jl

Render the `Manopt.jl` documenation with optinal arguments

<<<<<<< HEAD
# Arguments

* `--exclude-docs` exclude the tutorials from the menu of Documenter,
  this can be used if you do not have Quarto installed to still be able to render the docs
  locally on this machine. This option should not be set on CI.
* `--help`         print this help and exit without rendering the documentation
* `--prettyurls`   toggle the prettyurls part to true (which is otherwise only true on CI)
* `--quarto`       run the Quarto notebooks from the `tutorials/` folder before generating the documentation
=======
Arguments
* `--exclude-tutorials` - exclude the tutorials from the menu of Documenter,
  this can be used if you do not have Quarto installed to still be able to render the docs
  locally on this machine. This option should not be set on CI.
* `--help`              - print this help and exit without rendering the documentation
* `--prettyurls`        – toggle the prettyurls part to true (which is otherwise only true on CI)
* `--quarto`            – run the Quarto notebooks from the `tutorials/` folder before generating the documentation
>>>>>>> 4c229314
  this has to be run locally at least once for the `tutorials/*.md` files to exist that are included in
  the documentation (see `--exclude-tutorials`) for the alternative.
  If they are generated ones they are cached accordingly.
  Then you can spare time in the rendering by not passing this argument.
""",
    )
    exit(0)
end

#
# (a) if docs is not the current active environment, switch to it
# (from https://github.com/JuliaIO/HDF5.jl/pull/1020/) 
if Base.active_project() != joinpath(@__DIR__, "Project.toml")
    using Pkg
    Pkg.activate(@__DIR__)
    Pkg.develop(PackageSpec(; path=(@__DIR__) * "/../"))
    Pkg.resolve()
    Pkg.instantiate()
end

# (b) Did someone say render?
if "--quarto" ∈ ARGS
    using CondaPkg
    CondaPkg.withenv() do
        @info "Rendering Quarto"
        tutorials_folder = (@__DIR__) * "/../tutorials"
        # instantiate the tutorials environment if necessary
        Pkg.activate(tutorials_folder)
        Pkg.resolve()
        Pkg.instantiate()
        Pkg.build("IJulia") # build `IJulia` to the right version.
        Pkg.activate(@__DIR__) # but return to the docs one before
        run(`quarto render $(tutorials_folder)`)
    end
end

tutorials_in_menu = true
if "--exclude-tutorials" ∈ ARGS
    @warn """
    You are excluding the tutorials from the Menu,
    which might be done if you can not render them locally.

    Remember that this should never be done on CI for the full documentation.
    """
    tutorials_in_menu = false
end

# (c) load necessary packages for the docs
using Documenter
using DocumenterCitations
using JuMP, LineSearches, LRUCache, Manopt, Manifolds, Plots

# (d) add contributing.md to docs
generated_path = joinpath(@__DIR__, "src")
base_url = "https://github.com/JuliaManifolds/Manopt.jl/blob/master/"
isdir(generated_path) || mkdir(generated_path)
for (md_file, doc_file) in
    [("CONTRIBUTING.md", "contributing.md"), ("Changelog.md", "changelog.md")]
    open(joinpath(generated_path, doc_file), "w") do io
        # Point to source license file
        println(
            io,
            """
            ```@meta
            EditURL = "$(base_url)$(md_file)"
            ```
            """,
        )
        # Write the contents out below the meta block
        for line in eachline(joinpath(dirname(@__DIR__), md_file))
            println(io, line)
        end
    end
end

## Build tutorials menu
tutorials_menu =
    "How to..." => [
        "🏔️ Get started: optimize." => "tutorials/Optimize.md",
        "Speedup using in-place computations" => "tutorials/InplaceGradient.md",
        "Use automatic differentiation" => "tutorials/AutomaticDifferentiation.md",
        "Define objectives in the embedding" => "tutorials/EmbeddingObjectives.md",
        "Count and use a cache" => "tutorials/CountAndCache.md",
        "Print debug output" => "tutorials/HowToDebug.md",
        "Record values" => "tutorials/HowToRecord.md",
        "Implement a solver" => "tutorials/ImplementASolver.md",
        "Optimize on your own manifold" => "tutorials/ImplementOwnManifold.md",
        "Do constrained optimization" => "tutorials/ConstrainedOptimization.md",
        "Do geodesic regression" => "tutorials/GeodesicRegression.md",
    ]
# (e) finally make docs
bib = CitationBibliography(joinpath(@__DIR__, "src", "references.bib"); style=:alpha)
makedocs(;
    format=Documenter.HTML(;
        prettyurls=(get(ENV, "CI", nothing) == "true") || ("--prettyurls" ∈ ARGS),
        assets=["assets/favicon.ico", "assets/citations.css"],
    ),
    modules=[
        Manopt,
        if isdefined(Base, :get_extension)
            Base.get_extension(Manopt, :ManoptJuMPExt)
        else
            Manopt.ManoptJuMPExt
        end,
        if isdefined(Base, :get_extension)
            Base.get_extension(Manopt, :ManoptLineSearchesExt)
        else
            Manopt.ManoptLineSearchesExt
        end,
        if isdefined(Base, :get_extension)
            Base.get_extension(Manopt, :ManoptLRUCacheExt)
        else
            Manopt.ManoptLRUCacheExt
        end,
        if isdefined(Base, :get_extension)
            Base.get_extension(Manopt, :ManoptManifoldsExt)
        else
            Manopt.ManoptManifoldsExt
        end,
        if isdefined(Base, :get_extension)
            Base.get_extension(Manopt, :ManoptPlotsExt)
        else
            Manopt.ManoptPlotsExt
        end,
    ],
    authors="Ronny Bergmann and contributors.",
    sitename="Manopt.jl",
    pages=[
        "Home" => "index.md",
        "About" => "about.md",
        (tutorials_in_menu ? [tutorials_menu] : [])...,
        "Solvers" => [
            "Introduction" => "solvers/index.md",
            "Adaptive Regularization with Cubics" => "solvers/adaptive-regularization-with-cubics.md",
            "Alternating Gradient Descent" => "solvers/alternating_gradient_descent.md",
            "Augmented Lagrangian Method" => "solvers/augmented_Lagrangian_method.md",
            "Chambolle-Pock" => "solvers/ChambollePock.md",
            "Conjugate gradient descent" => "solvers/conjugate_gradient_descent.md",
            "Cyclic Proximal Point" => "solvers/cyclic_proximal_point.md",
            "Difference of Convex" => "solvers/difference_of_convex.md",
            "Douglas—Rachford" => "solvers/DouglasRachford.md",
            "Exact Penalty Method" => "solvers/exact_penalty_method.md",
            "Frank-Wolfe" => "solvers/FrankWolfe.md",
            "Gradient Descent" => "solvers/gradient_descent.md",
            "Levenberg–Marquardt" => "solvers/LevenbergMarquardt.md",
            "Nelder–Mead" => "solvers/NelderMead.md",
            "Particle Swarm Optimization" => "solvers/particle_swarm.md",
            "Primal-dual Riemannian semismooth Newton" => "solvers/primal_dual_semismooth_Newton.md",
            "Quasi-Newton" => "solvers/quasi_Newton.md",
            "Stochastic Gradient Descent" => "solvers/stochastic_gradient_descent.md",
            "Subgradient method" => "solvers/subgradient.md",
            "Steihaug-Toint TCG Method" => "solvers/truncated_conjugate_gradient_descent.md",
            "Trust-Regions Solver" => "solvers/trust_regions.md",
        ],
        "Plans" => [
            "Specify a Solver" => "plans/index.md",
            "Problem" => "plans/problem.md",
            "Objective" => "plans/objective.md",
            "Solver State" => "plans/state.md",
            "Stepsize" => "plans/stepsize.md",
            "Stopping Criteria" => "plans/stopping_criteria.md",
            "Debug Output" => "plans/debug.md",
            "Recording values" => "plans/record.md",
        ],
        "Helpers" => ["Checks" => "helpers/checks.md", "Exports" => "helpers/exports.md"],
        "Contributing to Manopt.jl" => "contributing.md",
        "Extensions" => "extensions.md",
        "Notation" => "notation.md",
        "Changelog" => "changelog.md",
        "References" => "references.md",
    ],
    plugins=[bib],
)
deploydocs(; repo="github.com/JuliaManifolds/Manopt.jl", push_preview=true)
#back to main env
Pkg.activate()<|MERGE_RESOLUTION|>--- conflicted
+++ resolved
@@ -9,16 +9,6 @@
 
 Render the `Manopt.jl` documenation with optinal arguments
 
-<<<<<<< HEAD
-# Arguments
-
-* `--exclude-docs` exclude the tutorials from the menu of Documenter,
-  this can be used if you do not have Quarto installed to still be able to render the docs
-  locally on this machine. This option should not be set on CI.
-* `--help`         print this help and exit without rendering the documentation
-* `--prettyurls`   toggle the prettyurls part to true (which is otherwise only true on CI)
-* `--quarto`       run the Quarto notebooks from the `tutorials/` folder before generating the documentation
-=======
 Arguments
 * `--exclude-tutorials` - exclude the tutorials from the menu of Documenter,
   this can be used if you do not have Quarto installed to still be able to render the docs
@@ -26,7 +16,6 @@
 * `--help`              - print this help and exit without rendering the documentation
 * `--prettyurls`        – toggle the prettyurls part to true (which is otherwise only true on CI)
 * `--quarto`            – run the Quarto notebooks from the `tutorials/` folder before generating the documentation
->>>>>>> 4c229314
   this has to be run locally at least once for the `tutorials/*.md` files to exist that are included in
   the documentation (see `--exclude-tutorials`) for the alternative.
   If they are generated ones they are cached accordingly.
