@doc raw"""
    DebugAction

A `DebugAction` is a small functor to print/issue debug output. The usual call is given by
`(p::AbstractManoptProblem, s::AbstractManoptSolverState, i) -> s`, where `i` is
the current iterate.

By convention `i=0` is interpreted as "For Initialization only," only debug
info that prints initialization reacts, `i<0` triggers updates of variables
internally but does not trigger any output. Finally `typemin(Int)` is used
to indicate a call from [`stop_solver!`](@ref) that returns true afterwards.

# Fields (assumed by subtypes to exist)
* `print` method to perform the actual print. Can for example be set to a file export,
or to @info. The default is the `print` function on the default `Base.stdout`.
"""
abstract type DebugAction <: AbstractStateAction end

@doc raw"""
    DebugSolverState <: AbstractManoptSolverState

The debug state appends debug to any state, they act as a decorator pattern.
Internally a dictionary is kept that stores a [`DebugAction`](@ref) for several occasions
using a `Symbol` as reference.
The default occasion is `:All` and for example solvers join this field with
`:Start`, `:Step` and `:Stop` at the beginning, every iteration or the
end of the algorithm, respectively

The original options can still be accessed using the [`get_state`](@ref) function.

# Fields

* `options`:         the options that are extended by debug information
* `debugDictionary`: a `Dict{Symbol,DebugAction}` to keep track of Debug for different actions

# Constructors
    DebugSolverState(o,dA)

construct debug decorated options, where `dD` can be
* a [`DebugAction`](@ref), then it is stored within the dictionary at `:All`
* an `Array` of [`DebugAction`](@ref)s, then it is stored as a
  `debugDictionary` within `:All`.
* a `Dict{Symbol,DebugAction}`.
* an Array of Symbols, String and an Int for the [`DebugFactory`](@ref)
"""
mutable struct DebugSolverState{S<:AbstractManoptSolverState} <: AbstractManoptSolverState
    state::S
    debugDictionary::Dict{Symbol,<:DebugAction}
    function DebugSolverState{S}(
        st::S, dA::Dict{Symbol,<:DebugAction}
    ) where {S<:AbstractManoptSolverState}
        return new(st, dA)
    end
end
function DebugSolverState(st::S, dD::D) where {S<:AbstractManoptSolverState,D<:DebugAction}
    return DebugSolverState{S}(st, Dict(:All => dD))
end
function DebugSolverState(
    st::S, dD::Array{<:DebugAction,1}
) where {S<:AbstractManoptSolverState}
    return DebugSolverState{S}(st, Dict(:All => DebugGroup(dD)))
end
function DebugSolverState(
    st::S, dD::Dict{Symbol,<:DebugAction}
) where {S<:AbstractManoptSolverState}
    return DebugSolverState{S}(st, dD)
end
function DebugSolverState(
    st::S, format::Array{<:Any,1}
) where {S<:AbstractManoptSolverState}
    return DebugSolverState{S}(st, DebugFactory(format))
end

"""
    set_manopt_parameter!(ams::DebugSolverState, ::Val{:Debug}, args...)

Set certain values specified by `args...` into the elements of the `debugDictionary`
"""
function set_manopt_parameter!(dss::DebugSolverState, ::Val{:Debug}, args...)
    for d in values(dss.debugDictionary)
        set_manopt_parameter!(d, args...)
    end
    return dss
end
function status_summary(dst::DebugSolverState)
    if length(dst.debugDictionary) > 0
        s = ""
        if length(dst.debugDictionary) == 1 && first(keys(dst.debugDictionary)) === :All
            s = "\n    $(status_summary(dst.debugDictionary[:All]))"
        else
            for (k, v) in dst.debugDictionary
                s = "$s\n    :$k = $(status_summary(v))"
            end
        end
        return "$(dst.state)\n\n## Debug$s"
    else # for length 1 the group is equivalent to the summary of the single state
        return status_summary(dst.state)
    end
end
function show(io::IO, dst::DebugSolverState)
    return print(io, status_summary(dst))
end
dispatch_state_decorator(::DebugSolverState) = Val(true)

#
# Meta Debug Actions
#
"""
    DebugGroup <: DebugAction

group a set of [`DebugAction`](@ref)s into one action, where the internal prints
are removed by default and the resulting strings are concatenated

# Constructor

    DebugGroup(g)

construct a group consisting of an Array of [`DebugAction`](@ref)s `g`,
that are evaluated `en bloque`; the method does not perform any print itself,
but relies on the internal prints. It still concatenates the result and returns
the complete string
"""
mutable struct DebugGroup <: DebugAction
    group::Array{DebugAction,1}
    DebugGroup(g::Array{<:DebugAction,1}) = new(g)
end
function (d::DebugGroup)(p::AbstractManoptProblem, st::AbstractManoptSolverState, i)
    for di in d.group
        di(p, st, i)
    end
end
function status_summary(dg::DebugGroup)
    str = join(["$(status_summary(di))" for di in dg.group], ", ")
    return "[ $str ]"
end
function show(io::IO, dg::DebugGroup)
    s = join(["$(di)" for di in dg.group], ", ")
    return print(io, "DebugGroup([$s])")
end
function set_manopt_parameter!(dg::DebugGroup, v::Val, args...)
    for di in dg.group
        set_manopt_parameter!(di, v, args...)
    end
    return dg
end
function set_manopt_parameter!(dg::DebugGroup, e::Symbol, args...)
    set_manopt_parameter!(dg, Val(e), args...)
    return dg
end

@doc raw"""
    DebugEvery <: DebugAction

evaluate and print debug only every $i$th iteration. Otherwise no print is performed.
Whether internal variables are updates is determined by `always_update`.

This method does not perform any print itself but relies on it's children's print.

# Constructor

    DebugEvery(d::DebugAction, every=1, always_update=true)

Initialise the DebugEvery.
"""
mutable struct DebugEvery <: DebugAction
    debug::DebugAction
    every::Int
    always_update::Bool
    function DebugEvery(d::DebugAction, every::Int=1, always_update::Bool=true)
        return new(d, every, always_update)
    end
end
function (d::DebugEvery)(p::AbstractManoptProblem, st::AbstractManoptSolverState, i)
    if (rem(i, d.every) == 0)
        d.debug(p, st, i)
    elseif d.always_update
        d.debug(p, st, -1)
    end
    # set activity for the next iterate in subsolvers
    set_manopt_parameter!(
        st, :SubState, :Debug, :active, !(i < 1) && (rem(i + 1, d.every) == 0)
    )
    return nothing
end
function show(io::IO, de::DebugEvery)
    return print(io, "DebugEvery($(de.debug), $(de.every), $(de.always_update))")
end
function status_summary(de::DebugEvery)
    s = ""
    if de.debug isa DebugGroup
        s = status_summary(de.debug)[3:(end - 2)]
    else
        s = "$(de.debug)"
    end
    return "[$s, $(de.every)]"
end
function set_manopt_parameter!(de::DebugEvery, e::Symbol, args...)
    set_manopt_parameter!(de, Val(e), args...)
    return de
end
function set_manopt_parameter!(de::DebugEvery, args...)
    set_manopt_parameter!(de.debug, args...)
    return de
end

#
# Special single ones
#
@doc raw"""
    DebugChange(M=DefaultManifold())

debug for the amount of change of the iterate (stored in `get_iterate(o)` of the [`AbstractManoptSolverState`](@ref))
during the last iteration. See [`DebugEntryChange`](@ref) for the general case

# Keyword parameters

* `storage`:                   (`StoreStateAction( [:Gradient] )` storage of the previous action
* `prefix`:                    (`"Last Change:"`) prefix of the debug output (ignored if you set `format`)
* `io`:                        (`stdout`) default stream to print the debug to.
* `format`:                    ( `"$prefix %f"`) format to print the output.
* `inverse_retraction_method`: (`default_inverse_retraction_method(M)`) the inverse retraction
  to be used for approximating distance.
"""
mutable struct DebugChange{IR<:AbstractInverseRetractionMethod} <: DebugAction
    io::IO
    format::String
    storage::StoreStateAction
    inverse_retraction_method::IR
    function DebugChange(
        M::AbstractManifold=DefaultManifold();
        storage::Union{Nothing,StoreStateAction}=nothing,
        io::IO=stdout,
        prefix::String="Last Change: ",
        format::String="$(prefix)%f",
        manifold::Union{Nothing,AbstractManifold}=nothing,
        invretr::Union{Nothing,AbstractInverseRetractionMethod}=nothing,
        inverse_retraction_method::AbstractInverseRetractionMethod=default_inverse_retraction_method(
            M
        ),
    )
        irm = inverse_retraction_method
        # Deprecated, remove in Manopt 0.5
        if !isnothing(manifold)
            @warn "The `manifold` keyword is deprecated, use the first positional argument `M`. This keyword for now sets `inverse_retracion_method`."
            irm = default_inverse_retraction_method(manifold)
        end
        if !isnothing(invretr)
            @warn "invretr keyword is deprecated, use `inverse_retraction_method`, which this one overrides for now."
            irm = invretr
        end
        if isnothing(storage)
            if M isa DefaultManifold
                storage = StoreStateAction(M; store_fields=[:Iterate])
            else
                storage = StoreStateAction(M; store_points=Tuple{:Iterate})
            end
        end
        return new{typeof(irm)}(io, format, storage, irm)
    end
end
function (d::DebugChange)(mp::AbstractManoptProblem, st::AbstractManoptSolverState, i)
    M = get_manifold(mp)
    (i > 0) && Printf.format(
        d.io,
        Printf.Format(d.format),
        distance(
            M,
            get_iterate(st),
            get_storage(d.storage, PointStorageKey(:Iterate)),
            d.inverse_retraction_method,
        ),
    )
    d.storage(mp, st, i)
    return nothing
end
function show(io::IO, dc::DebugChange)
    return print(
        io,
        "DebugChange(; format=\"$(escape_string(dc.format))\", inverse_retraction=$(dc.inverse_retraction_method))",
    )
end
status_summary(dc::DebugChange) = "(:Change, \"$(escape_string(dc.format))\")"

@doc raw"""
    DebugCost <: DebugAction

print the current cost function value, see [`get_cost`](@ref).

# Constructors
    DebugCost()

# Parameters

* `format`: (`"$prefix %f"`) format to print the output
* `io`:     (`stdout`) default stream to print the debug to.
* `long`:   (`false`) short form to set the format to `f(x):` (default) or `current cost: ` and the cost
"""
mutable struct DebugCost <: DebugAction
    io::IO
    format::String
    function DebugCost(;
        long::Bool=false, io::IO=stdout, format=long ? "current cost: %f" : "f(x): %f"
    )
        return new(io, format)
    end
end
function (d::DebugCost)(p::AbstractManoptProblem, st::AbstractManoptSolverState, i::Int)
    (i >= 0) && Printf.format(d.io, Printf.Format(d.format), get_cost(p, get_iterate(st)))
    return nothing
end
function show(io::IO, di::DebugCost)
    return print(io, "DebugCost(; format=\"$(escape_string(di.format))\")")
end
status_summary(di::DebugCost) = "(:Cost, \"$(escape_string(di.format))\")"

@doc raw"""
    DebugDivider <: DebugAction

print a small divider (default `" | "`).

# Constructor
    DebugDivider(div,print)

"""
mutable struct DebugDivider{TIO<:IO} <: DebugAction
    io::TIO
    divider::String
    DebugDivider(divider=" | "; io::IO=stdout) = new{typeof(io)}(io, divider)
end
function (d::DebugDivider)(::AbstractManoptProblem, ::AbstractManoptSolverState, i::Int)
    if i >= 0 && !isempty(d.divider)
        print(d.io, d.divider)
    end
    return nothing
end
function show(io::IO, di::DebugDivider)
    return print(io, "DebugDivider(; divider=\"$(escape_string(di.divider))\")")
end
status_summary(di::DebugDivider) = "\"$(escape_string(di.divider))\""

@doc raw"""
    DebugEntry <: DebugAction

print a certain fields entry during the iterates, where a `format` can be specified
how to print the entry.

# Additional fields

* `field`: Symbol the entry can be accessed with within [`AbstractManoptSolverState`](@ref)

# Constructor

    DebugEntry(f; prefix="$f:", format = "$prefix %s", io=stdout)

"""
mutable struct DebugEntry <: DebugAction
    io::IO
    format::String
    field::Symbol
    function DebugEntry(f::Symbol; prefix="$f:", format="$prefix %s", io::IO=stdout)
        return new(io, format, f)
    end
end
function (d::DebugEntry)(::AbstractManoptProblem, st::AbstractManoptSolverState, i)
    (i >= 0) && Printf.format(d.io, Printf.Format(d.format), getfield(st, d.field))
    return nothing
end
function show(io::IO, di::DebugEntry)
    return print(io, "DebugEntry(:$(di.field); format=\"$(escape_string(di.format))\")")
end

@doc raw"""
    DebugIfEntry <: DebugAction

Issue a warning, info, or error if a certain field does _not_ pass a the `check`.

The `message` is printed in this case. If it contains a `@printf` argument identifier,
that one is filled with the value of the `field`.
That way you can print the value in this case as well.

# Fields

* `io`:    an `IO` stream
* `check`: a function that takes the value of the `field` as input and returns a boolean
* `field`: Symbol the entry can be accessed with within [`AbstractManoptSolverState`](@ref)
* `msg`:   if the `check` fails, this message is displayed
* `type`:  Symbol specifying the type of display, possible values `:print`, `: warn`, `:info`, `:error`,
            where `:print` prints to `io`.

# Constructor

    DebugEntry(field, check=(>(0)); type=:warn, message=":$f is nonnegative", io=stdout)

"""
mutable struct DebugIfEntry{F} <: DebugAction
    io::IO
    check::F
    field::Symbol
    msg::String
    type::Symbol
    function DebugIfEntry(
        f::Symbol, check::F=(>(0)); type=:warn, message=":$f nonpositive.", io::IO=stdout
    ) where {F}
        return new{F}(io, check, f, message, type)
    end
end
function (d::DebugIfEntry)(::AbstractManoptProblem, st::AbstractManoptSolverState, i)
    if (i >= 0) && (!d.check(getfield(st, d.field)))
        format = Printf.Format(d.msg)
        msg = !('%' ∈ d.msg) ? d.msg : Printf.format(format, getfield(st, d.field))
        d.type === :warn && (@warn "$(msg)")
        d.type === :info && (@info "$(msg)")
        d.type === :error && error(msg)
        d.type === :print && print(d.io, msg)
    end
    return nothing
end
function show(io::IO, di::DebugIfEntry)
    return print(io, "DebugIfEntry(:$(di.field), $(di.check); type=:$(di.type))")
end

@doc raw"""
    DebugEntryChange{T} <: DebugAction

print a certain entries change during iterates

# Additional fields

* `print`:    (`print`) function to print the result
* `prefix`:   (`"Change of :Iterate"`) prefix to the print out
* `format`:   (`"$prefix %e"`) format to print (uses the `prefix by default and scientific notation)
* `field`:    Symbol the field can be accessed with within [`AbstractManoptSolverState`](@ref)
* `distance`: function (p,o,x1,x2) to compute the change/distance between two values of the entry
* `storage`:  a [`StoreStateAction`](@ref) to store the previous value of `:f`

# Constructors

    DebugEntryChange(f,d)

# Keyword arguments

* `io`:             (`stdout`) an `IOStream`
* `prefix`:         (`"Change of $f"`)
* `storage`:        (`StoreStateAction((f,))`) a [`StoreStateAction`](@ref)
* `initial_value`: an initial value for the change of `o.field`.
* `format`:         (`"$prefix %e"`) format to print the change
"""
mutable struct DebugEntryChange <: DebugAction
    distance::Any
    field::Symbol
    format::String
    io::IO
    storage::StoreStateAction
    function DebugEntryChange(
        f::Symbol,
        d;
        storage::StoreStateAction=StoreStateAction([f]),
        prefix::String="Change of $f:",
        format::String="$prefix%s",
        io::IO=stdout,
        initial_value::Any=NaN,
    )
        if !isa(initial_value, Number) || !isnan(initial_value) #set initial value
            update_storage!(storage, Dict(f => initial_value))
        end
        return new(d, f, format, io, storage)
    end
end
function (d::DebugEntryChange)(
    p::AbstractManoptProblem, st::AbstractManoptSolverState, i::Int
)
    if i == 0
        # on init if field not present -> generate
        !has_storage(d.storage, d.field) && d.storage(p, st, i)
        return nothing
    end
    x = get_storage(d.storage, d.field)
    v = d.distance(p, st, getproperty(st, d.field), x)
    Printf.format(d.io, Printf.Format(d.format), v)
    d.storage(p, st, i)
    return nothing
end
function show(io::IO, dec::DebugEntryChange)
    return print(
        io,
        "DebugEntryChange(:$(dec.field), $(dec.distance); format=\"$(escape_string(dec.format))\")",
    )
end

@doc raw"""
    DebugGradientChange()

debug for the amount of change of the gradient (stored in `get_gradient(o)` of the [`AbstractManoptSolverState`](@ref) `o`)
during the last iteration. See [`DebugEntryChange`](@ref) for the general case

# Keyword parameters

* `storage`: (`StoreStateAction( (:Gradient,) )`) storage of the action for previous data
* `prefix`:  (`"Last Change:"`) prefix of the debug output (ignored if you set `format`)
* `io`:      (`stdout`) default stream to print the debug to.
* `format`:  ( `"$prefix %f"`) format to print the output
"""
mutable struct DebugGradientChange{VTR<:AbstractVectorTransportMethod} <: DebugAction
    io::IO
    format::String
    storage::StoreStateAction
    vector_transport_method::VTR
    function DebugGradientChange(
        M::AbstractManifold=DefaultManifold();
        storage::Union{Nothing,StoreStateAction}=nothing,
        io::IO=stdout,
        prefix::String="Last Change: ",
        format::String="$(prefix)%f",
        vector_transport_method::VTR=default_vector_transport_method(M),
    ) where {VTR<:AbstractVectorTransportMethod}
        if isnothing(storage)
            if M isa DefaultManifold
                storage = StoreStateAction(M; store_fields=[:Iterate, :Gradient])
            else
                storage = StoreStateAction(
                    M; store_points=[:Iterate], store_vectors=[:Gradient]
                )
            end
        end
        return new{VTR}(io, format, storage, vector_transport_method)
    end
end
function (d::DebugGradientChange)(
    pm::AbstractManoptProblem, st::AbstractManoptSolverState, i
)
    if i > 0
        M = get_manifold(pm)
        p_old = get_storage(d.storage, PointStorageKey(:Iterate))
        X_old = get_storage(d.storage, VectorStorageKey(:Gradient))
        p = get_iterate(st)
        X = get_gradient(st)
        l = norm(
            M, p, X - vector_transport_to(M, p_old, X_old, p, d.vector_transport_method)
        )
        Printf.format(d.io, Printf.Format(d.format), l)
    end
    d.storage(pm, st, i)
    return nothing
end
function show(io::IO, dgc::DebugGradientChange)
    return print(
        io,
        "DebugGradientChange(; format=\"$(escape_string(dgc.format))\", vector_transport_method=$(dgc.vector_transport_method))",
    )
end
function status_summary(di::DebugGradientChange)
    return "(:GradientChange, \"$(escape_string(di.format))\")"
end

@doc raw"""
    DebugIterate <: DebugAction

debug for the current iterate (stored in `get_iterate(o)`).

# Constructor
    DebugIterate()

# Parameters

* `io`:        (`stdout`) default stream to print the debug to.
* `format`:    (`"$prefix %s"`) format how to print the current iterate
* `long`:      (`false`) whether to have a long (`"current iterate:"`) or a short (`"p:"`) prefix
* `prefix`     (see `long` for default) set a prefix to be printed before the iterate
"""
mutable struct DebugIterate <: DebugAction
    io::IO
    format::String
    function DebugIterate(;
        io::IO=stdout,
        long::Bool=false,
        prefix=long ? "current iterate:" : "p:",
        format="$prefix %s",
    )
        return new(io, format)
    end
end
function (d::DebugIterate)(::AbstractManoptProblem, st::AbstractManoptSolverState, i::Int)
    (i > 0) && Printf.format(d.io, Printf.Format(d.format), get_iterate(st))
    return nothing
end
function show(io::IO, di::DebugIterate)
    return print(io, "DebugIterate(; format=\"$(escape_string(di.format))\")")
end
status_summary(di::DebugIterate) = "(:Iterate, \"$(escape_string(di.format))\")"

@doc raw"""
    DebugIteration <: DebugAction

# Constructor

    DebugIteration()

# Keyword parameters

* `format`: (`"# %-6d"`) format to print the output
* `io`:     (`stdout`) default stream to print the debug to.

debug for the current iteration (prefixed with `#` by )
"""
mutable struct DebugIteration <: DebugAction
    io::IO
    format::String
    DebugIteration(; io::IO=stdout, format="# %-6d") = new(io, format)
end
function (d::DebugIteration)(::AbstractManoptProblem, ::AbstractManoptSolverState, i::Int)
    (i == 0) && print(d.io, "Initial ")
    (i > 0) && Printf.format(d.io, Printf.Format(d.format), i)
    return nothing
end
function show(io::IO, di::DebugIteration)
    return print(io, "DebugIteration(; format=\"$(escape_string(di.format))\")")
end
status_summary(di::DebugIteration) = "(:Iteration, \"$(escape_string(di.format))\")"

@doc raw"""
    DebugMessages <: DebugAction

An [`AbstractManoptSolverState`](@ref) or one of its sub steps like a
[`Stepsize`](@ref) might generate warnings throughout their computations.
This debug can be used to `:print` them display them as `:info` or `:warnings` or even `:error`,
depending on the message type.

# Constructor

    DebugMessages(mode=:Info; io::IO=stdout)

Initialize the messages debug to a certain `mode`. Available modes are
<<<<<<< HEAD
* `:Error`:   issue the messages as an error and hence stop at any issue occurring
* `:Info`:    issue the messages as an `@info`
* `:Print`:   print messages to the steam `io`.
* `:Warning`: issue the messages as a warning
=======

* `:Error`   issue the messages as an error and hence stop at any issue occurring
* `:Info`    issue the messages as an `@info`
* `:Print`   print messages to the steam `io`.
* `:Warning` issue the messages as a warning
>>>>>>> 37e08013
"""
mutable struct DebugMessages <: DebugAction
    io::IO
    mode::Symbol
    DebugMessages(mode::Symbol=:Info; io::IO=stdout) = new(io, mode)
end
function (d::DebugMessages)(::AbstractManoptProblem, st::AbstractManoptSolverState, i::Int)
    msg = get_message(st)
    (i < 0 || length(msg) == 0) && (return nothing)
    (d.mode == :Warning) && (@warn msg; return nothing)
    (d.mode == :Error) && (@error msg; return nothing)
    (d.mode == :Print) && (print(d.io, msg); return nothing)
    #(d.mode == :Info) &&
    (@info msg) # Default
    return nothing
end
show(io::IO, d::DebugMessages) = print(io, "DebugMessages(:$(d.mode))")
function status_summary(d::DebugMessages)
    (d.mode == :Warning) && return ":WarningMessages"
    (d.mode == :Error) && return ":ErrorMessages"
    # (d.mode == :Info) && return ":InfoMessages" #default
    return ":Messages"
end

@doc raw"""
    DebugStoppingCriterion <: DebugAction

print the Reason provided by the stopping criterion. Usually this should be
empty, unless the algorithm stops.
"""
mutable struct DebugStoppingCriterion <: DebugAction
    io::IO
    DebugStoppingCriterion(; io::IO=stdout) = new(io)
end
function (d::DebugStoppingCriterion)(
    ::AbstractManoptProblem, st::AbstractManoptSolverState, i::Int
)
    print(d.io, (i >= 0 || i == typemin(Int)) ? get_reason(st) : "")
    return nothing
end
show(io::IO, ::DebugStoppingCriterion) = print(io, "DebugStoppingCriterion()")
status_summary(::DebugStoppingCriterion) = ":Stop"

@doc raw"""
    DebugWhenActive <: DebugAction

evaluate and print debug only if the active boolean is set.
This can be set from outside and is for example triggered by [`DebugEvery`](@ref)
on debugs on the subsolver.

This method does not perform any print itself but relies on it's children's prints.

For now, the main interaction is with [`DebugEvery`](@ref) which might activate or
deactivate this debug

# Fields

* `active`:        a boolean that can (de-)activated from outside to turn on/off debug
* `always_update`: whether or not to call the order debugs with iteration `-1` in active state

# Constructor

    DebugWhenActive(d::DebugAction, active=true, always_update=true)

Initialise the DebugSubsolver.
"""
mutable struct DebugWhenActive <: DebugAction
    debug::DebugAction
    active::Bool
    always_update::Bool
    function DebugWhenActive(d::DebugAction, active::Bool=true, always_update::Bool=true)
        return new(d, active, always_update)
    end
end
function (dwa::DebugWhenActive)(p::AbstractManoptProblem, st::AbstractManoptSolverState, i)
    if dwa.active
        dwa.debug(p, st, i)
    elseif dwa.always_update
        dwa.debug(p, st, -1)
    end
end
function show(io::IO, dwa::DebugWhenActive)
    return print(io, "DebugWhenActive($(dwa.debug), $(dwa.active), $(dwa.always_update))")
end
function status_summary(dwa::DebugWhenActive)
    return repr(dwa)
end
function set_manopt_parameter!(dwa::DebugWhenActive, v::Val, args...)
    set_manopt_parameter!(dwa.debug, v, args...)
    return dwa
end
function set_manopt_parameter!(dwa::DebugWhenActive, ::Val{:active}, v)
    return dwa.active = v
end

@doc raw"""
    DebugTime()

Measure time and print the intervals. Using `start=true` you can start the timer on construction,
for example to measure the runtime of an algorithm overall (adding)

The measured time is rounded using the given `time_accuracy` and printed after [canonicalization](https://docs.julialang.org/en/v1/stdlib/Dates/#Dates.canonicalize).

# Keyword parameters

* `io`:            (`stdout`) default stream to print the debug to.
* `format`:        ( `"$prefix %s"`) format to print the output, where `%s` is the canonicalized time`.
* `mode`:          (`:cumulative`) whether to display the total time or reset on every call using `:iterative`.
* `prefix`:        (`"Last Change:"`) prefix of the debug output (ignored if you set `format`)
* `start`:         (`false`) indicate whether to start the timer on creation or not. Otherwise it might only be started on first call.
* `time_accuracy`: (`Millisecond(1)`) round the time to this period before printing the canonicalized time
"""
mutable struct DebugTime <: DebugAction
    io::IO
    format::String
    last_time::Nanosecond
    time_accuracy::Period
    mode::Symbol
    function DebugTime(;
        start=false,
        io::IO=stdout,
        prefix::String="time spent:",
        format::String="$(prefix) %s",
        mode::Symbol=:cumulative,
        time_accuracy::Period=Millisecond(1),
    )
        return new(io, format, Nanosecond(start ? time_ns() : 0), time_accuracy, mode)
    end
end
function (d::DebugTime)(::AbstractManoptProblem, ::AbstractManoptSolverState, i)
    if i == 0 || d.last_time == Nanosecond(0) # init
        d.last_time = Nanosecond(time_ns())
    else
        t = time_ns()
        p = Nanosecond(t) - d.last_time
        Printf.format(
            d.io, Printf.Format(d.format), canonicalize(round(p, d.time_accuracy))
        )
    end
    if d.mode == :iterative
        d.last_time = Nanosecond(time_ns())
    end
    return nothing
end
function show(io::IO, di::DebugTime)
    return print(
        io, "DebugTime(; format=\"$(escape_string(di.format))\", mode=:$(di.mode))"
    )
end
function status_summary(di::DebugTime)
    if di.mode === :iterative
        return "(:IterativeTime, \"$(escape_string(di.format))\")"
    end
    return "(:Time, \"$(escape_string(di.format))\")"
end
"""
    reset!(d::DebugTime)

reset the internal time of a [`DebugTime`](@ref), that is start from now again.
"""
function reset!(d::DebugTime)
    d.last_time = Nanosecond(time_ns())
    return d
end
"""
    stop!(d::DebugTime)

stop the reset the internal time of a [`DebugTime`](@ref), that is set the time to 0 (undefined)
"""
function stop!(d::DebugTime)
    d.last_time = Nanosecond(0)
    return d
end

@doc raw"""
    DebugWarnIfCostIncreases <: DebugAction

print a warning if the cost increases.

Note that this provides an additional warning for gradient descent
with its default constant step size.

# Constructor
    DebugWarnIfCostIncreases(warn=:Once; tol=1e-13)

Initialize the warning to warning level (`:Once`) and introduce a tolerance for the test of `1e-13`.

The `warn` level can be set to `:Once` to only warn the first time the cost increases,
to `:Always` to report an increase every time it happens, and it can be set to `:No`
to deactivate the warning, then this [`DebugAction`](@ref) is inactive.
All other symbols are handled as if they were `:Always:`
"""
mutable struct DebugWarnIfCostIncreases <: DebugAction
    status::Symbol
    old_cost::Float64
    tol::Float64
    DebugWarnIfCostIncreases(warn::Symbol=:Once; tol=1e-13) = new(warn, Float64(Inf), tol)
end
function (d::DebugWarnIfCostIncreases)(
    p::AbstractManoptProblem, st::AbstractManoptSolverState, i::Int
)
    (i < 0) && (return nothing)
    if d.status !== :No
        cost = get_cost(p, get_iterate(st))
        if cost > d.old_cost + d.tol
            @warn """
            The cost increased.
            At iteration #$i the cost increased from $(d.old_cost) to $(cost).
            """
            if st isa GradientDescentState && st.stepsize isa ConstantStepsize
                @warn """
                You seem to be running a `gradient_descent` with a `ConstantStepsize`.
                Maybe consider to use `ArmijoLinesearch` (if applicable) or use
                `ConstantStepsize(value)` with a `value` less than $(get_last_stepsize(p,st,i)).
                """
            end
            if d.status === :Once
                @warn "Further warnings will be suppressed, use DebugWarnIfCostIncreases(:Always) to get all warnings."
                d.status = :No
            end
        else
            d.old_cost = min(d.old_cost, cost)
        end
    end
    return nothing
end
function show(io::IO, di::DebugWarnIfCostIncreases)
    return print(io, "DebugWarnIfCostIncreases(; tol=\"$(di.tol)\")")
end

@doc raw"""
    DebugWarnIfCostNotFinite <: DebugAction

A debug to see when a field (value or array within the AbstractManoptSolverState is or contains values
that are not finite, for example `Inf` or `Nan`.

# Constructor
    DebugWarnIfCostNotFinite(field::Symbol, warn=:Once)

Initialize the warning to warn `:Once`.

This can be set to `:Once` to only warn the first time the cost is Nan.
It can also be set to `:No` to deactivate the warning, but this makes this Action also useless.
All other symbols are handled as if they were `:Always:`
"""
mutable struct DebugWarnIfCostNotFinite <: DebugAction
    status::Symbol
    DebugWarnIfCostNotFinite(warn::Symbol=:Once) = new(warn)
end
function (d::DebugWarnIfCostNotFinite)(
    p::AbstractManoptProblem, st::AbstractManoptSolverState, i::Int
)
    if d.status !== :No
        cost = get_cost(p, get_iterate(st))
        if !isfinite(cost)
            @warn """The cost is not finite.
            At iteration #$i the cost evaluated to $(cost).
            """
            if d.status === :Once
                @warn "Further warnings will be suppressed, use DebugWarnIfCostNotFinite(:Always) to get all warnings."
                d.status = :No
            end
        end
    end
    return nothing
end
show(io::IO, ::DebugWarnIfCostNotFinite) = print(io, "DebugWarnIfCostNotFinite()")
status_summary(::DebugWarnIfCostNotFinite) = ":WarnCost"

@doc raw"""
    DebugWarnIfFieldNotFinite <: DebugAction

A debug to see when a field from the options is not finite, for example `Inf` or `Nan`

# Constructor
    DebugWarnIfFieldNotFinite(field::Symbol, warn=:Once)

Initialize the warning to warn `:Once`.

This can be set to `:Once` to only warn the first time the cost is Nan.
It can also be set to `:No` to deactivate the warning, but this makes this Action also useless.
All other symbols are handled as if they were `:Always:`

# Example
    DebugWaranIfFieldNotFinite(:Gradient)

Creates a [`DebugAction`] to track whether the gradient does not get `Nan` or `Inf`.
"""
mutable struct DebugWarnIfFieldNotFinite <: DebugAction
    status::Symbol
    field::Symbol
    function DebugWarnIfFieldNotFinite(field::Symbol=:Gradient, warn::Symbol=:Once)
        return new(warn, field)
    end
end
function (d::DebugWarnIfFieldNotFinite)(
    ::AbstractManoptProblem, st::AbstractManoptSolverState, i::Int
)
    if d.status !== :No
        if d.field == :Iterate
            v = get_iterate(st)
            s = "The iterate"
        elseif d.field == :Gradient
            v = get_gradient(st)
            s = "The gradient"
        else
            v = getproperty(st, d.field)
            s = "The field s.$(d.field)"
        end
        if !all(isfinite.(v))
            @warn """$s is or contains values that are not finite.
            At iteration #$i it evaluated to $(v)."""
            if d.status === :Once
                @warn "Further warnings will be suppressed, use DebugWaranIfFieldNotFinite(:$(d.field), :Always) to get all warnings."
                d.status = :No
            end
        end
    end
    return nothing
end
function show(io::IO, dw::DebugWarnIfFieldNotFinite)
    return print(io, "DebugWarnIfFieldNotFinite(:$(dw.field), :$(dw.status))")
end

@doc raw"""
    DebugWarnIfGradientNormTooLarge{T} <: DebugAction

A debug to warn when an evaluated gradient at the current iterate is larger than
(a factor times) the maximal (recommended) stepsize at the current iterate.

# Constructor
    DebugWarnIfGradientNormTooLarge(warn=:Once, factor::T=1.0)

Initialize the warning to warn `:Once`.

This can be set to `:Once` to only warn the first time the cost is Nan.
It can also be set to `:No` to deactivate the warning, but this makes this Action also useless.
All other symbols are handled as if they were `:Always:`

# Example
    DebugWaranIfFieldNotFinite(:Gradient)

Creates a [`DebugAction`] to track whether the gradient does not get `Nan` or `Inf`.
"""
mutable struct DebugWarnIfGradientNormTooLarge{T} <: DebugAction
    status::Symbol
    factor::T
    function DebugWarnIfGradientNormTooLarge(factor::T=1.0, warn::Symbol=:Once) where {T}
        return new{T}(warn, factor)
    end
end
function (d::DebugWarnIfGradientNormTooLarge)(
    mp::AbstractManoptProblem, st::AbstractManoptSolverState, i::Int
)
    if d.status !== :No
        M = get_manifold(mp)
        p = get_iterate(st)
        X = get_gradient(st)
        Xn = norm(M, p, X)
        p_inj = d.factor * max_stepsize(M, p)
        if Xn > p_inj
            @warn """At iteration #$i
            the gradient norm ($Xn) is larger that $(d.factor) times the injectivity radius $(p_inj) at the current iterate.
            """
            if d.status === :Once
                @warn "Further warnings will be suppressed, use DebugWarnIfGradientNormTooLarge($(d.factor), :Always) to get all warnings."
                d.status = :No
            end
        end
    end
    return nothing
end
function show(io::IO, d::DebugWarnIfGradientNormTooLarge)
    return print(io, "DebugWarnIfGradientNormTooLarge($(d.factor), :$(d.status))")
end

@doc raw"""
    DebugFactory(a)

given an array of `Symbol`s, `String`s [`DebugAction`](@ref)s and `Ints`

* The symbol `:Stop` creates an entry of to display the stopping criterion at the end
  (`:Stop => DebugStoppingCriterion()`), for further symbols see [`DebugActionFactory`](@ref DebugActionFactory(::Symbol))
* The symbol `:Subsolver` wraps all `dictionary` entries with [`DebugWhenActive`](@ref) that can be set from outside.
* Tuples of a symbol and a string can be used to also specify a format, see [`DebugActionFactory`](@ref DebugActionFactory(::Tuple{Symbol,String}))
* any string creates a [`DebugDivider`](@ref)
* any [`DebugAction`](@ref) is directly included
* an Integer `k`introduces that debug is only printed every `k`th iteration

# Return value

This function returns a dictionary with an entry `:All` containing one general [`DebugAction`](@ref),
possibly a [`DebugGroup`](@ref) of entries.
It might contain an entry `:Start`, `:Step`, `:Stop` with an action (each) to specify what to do
at the start, after a step or at the end of an Algorithm, respectively. On all three occasions the `:All` action is executed.
Note that only the `:Stop` entry is actually filled when specifying the `:Stop` symbol.

# Example

The array

```
[:Iterate, " | ", :Cost, :Stop, 10]
```

Adds a group to `:All` of three actions ([`DebugIteration`](@ref), [`DebugDivider`](@ref) with `" | "` to display, [`DebugCost`](@ref))
as a [`DebugGroup`](@ref) inside an [`DebugEvery`](@ref) to only be executed every 10th iteration.
It also adds the [`DebugStoppingCriterion`](@ref) to the `:Stop` entry of the dictionary.
"""
function DebugFactory(a::Array{<:Any,1})
    # filter out every
    group = Array{DebugAction,1}()
    for d in filter(x -> !isa(x, Int) && (x ∉ [:Stop, :Subsolver]), a) # filter numbers & stop
        push!(group, DebugActionFactory(d))
    end
    dictionary = Dict{Symbol,DebugAction}()
    if length(group) > 0
        debug = DebugGroup(group)
        # filter numbers
        e = filter(x -> isa(x, Int), a)
        if length(e) > 0
            debug = DebugEvery(debug, last(e))
        end
        dictionary[:All] = debug
    end
    (:Stop in a) && (dictionary[:Stop] = DebugStoppingCriterion())
    if (:Subsolver in a)
        for k in keys(dictionary)
            dictionary[k] = DebugWhenActive(dictionary[k])
        end
    end
    return dictionary
end
@doc raw"""
    DebugActionFactory(s)

create a [`DebugAction`](@ref) where

* a `String`yields the corresponding divider
* a [`DebugAction`](@ref) is passed through
* a [`Symbol`] creates [`DebugEntry`](@ref) of that symbol, with the exceptions
  of `:Change`, `:Iterate`, `:Iteration`, and `:Cost`.
* a `Tuple{Symbol,String}` creates a [`DebugEntry`](@ref) of that symbol where the String specifies the format.
"""
DebugActionFactory(d::String) = DebugDivider(d)
DebugActionFactory(a::A) where {A<:DebugAction} = a
"""
    DebugActionFactory(s::Symbol)

Convert certain Symbols in the `debug=[ ... ]` vector to [`DebugAction`](@ref)s
Currently the following ones are done.
Note that the Shortcut symbols should all start with a capital letter.

* `:Cost` creates a [`DebugCost`](@ref)
* `:Change` creates a [`DebugChange`](@ref)
* `:Gradient` creates a [`DebugGradient`](@ref)
* `:GradientChange` creates a [`DebugGradientChange`](@ref)
* `:GradientNorm` creates a [`DebugGradientNorm`](@ref)
* `:Iterate` creates a [`DebugIterate`](@ref)
* `:Iteration` creates a [`DebugIteration`](@ref)
* `:IterativeTime` creates a [`DebugTime`](@ref)`(:Iterative)`
* `:Stepsize` creates a [`DebugStepsize`](@ref)
* `:WarnCost` creates a [`DebugWarnIfCostNotFinite`](@ref)
* `:WarnGradient` creates a [`DebugWarnIfFieldNotFinite`](@ref) for the `::Gradient`.
* `:Time` creates a [`DebugTime`](@ref)
* `:WarningMessages`creates a [`DebugMessages`](@ref)`(:Warning)`
* `:InfoMessages`creates a [`DebugMessages`](@ref)`(:Info)`
* `:ErrorMessages` creates a [`DebugMessages`](@ref)`(:Error)`
* `:Messages` creates a [`DebugMessages`](@ref)`()` (the same as `:InfoMessages`)

any other symbol creates a `DebugEntry(s)` to print the entry (o.:s) from the options.
"""
<<<<<<< HEAD
function DebugActionFactory(d::Symbol)
    (d == :Cost) && return DebugCost()
    (d == :Change) && return DebugChange()
    (d == :GradientChange) && return DebugGradientChange()
    (d == :GradientNorm) && return DebugGradientNorm()
    (d == :Iterate) && return DebugIterate()
    (d == :Iteration) && return DebugIteration()
    (d == :Stepsize) && return DebugStepsize()
    (d == :WarnCost) && return DebugWarnIfCostNotFinite()
    (d == :WarnGradient) && return DebugWarnIfFieldNotFinite(:Gradient)
    (d == :Time) && return DebugTime()
    (d == :IterativeTime) && return DebugTime(; mode=:Iterative)
=======
function DebugActionFactory(s::Symbol)
    (s == :Cost) && return DebugCost()
    (s == :Change) && return DebugChange()
    (s == :Gradient) && return DebugGradient()
    (s == :GradientChange) && return DebugGradientChange()
    (s == :GradientNorm) && return DebugGradientNorm()
    (s == :Iterate) && return DebugIterate()
    (s == :Iteration) && return DebugIteration()
    (s == :Stepsize) && return DebugStepsize()
    (s == :WarnCost) && return DebugWarnIfCostNotFinite()
    (s == :WarnGradient) && return DebugWarnIfFieldNotFinite(:Gradient)
    (s == :Time) && return DebugTime()
    (s == :IterativeTime) && return DebugTime(; mode=:Iterative)
>>>>>>> 37e08013
    # Messages
    (d == :WarningMessages) && return DebugMessages(:Warning)
    (d == :InfoMessages) && return DebugMessages(:Info)
    (d == :ErrorMessages) && return DebugMessages(:Error)
    (d == :Messages) && return DebugMessages()
    return DebugEntry(d)
end
"""
    DebugActionFactory(t::Tuple{Symbol,String)

Convert certain Symbols in the `debug=[ ... ]` vector to [`DebugAction`](@ref)s
Currently the following ones are done, where the string in `t[2]` is passed as the
`format` the corresponding debug.
Note that the Shortcut symbols `t[1]` should all start with a capital letter.

* `:Change` creates a [`DebugChange`](@ref)
* `:Cost` creates a [`DebugCost`](@ref)
* `:Gradient` creates a [`DebugGradient`](@ref)
* `:GradientChange` creates a [`DebugGradientChange`](@ref)
* `:GradientNorm` creates a [`DebugGradientNorm`](@ref)
* `:Iterate` creates a [`DebugIterate`](@ref)
* `:Iteration` creates a [`DebugIteration`](@ref)
* `:Stepsize` creates a [`DebugStepsize`](@ref)
* `:Time` creates a [`DebugTime`](@ref)
* `:IterativeTime` creates a [`DebugTime`](@ref)`(:Iterative)`

any other symbol creates a `DebugEntry(s)` to print the entry (o.:s) from the options.
"""
function DebugActionFactory(t::Tuple{Symbol,String})
    (t[1] == :Change) && return DebugChange(; format=t[2])
    (t[1] == :Cost) && return DebugCost(; format=t[2])
    (t[1] == :Gradient) && return DebugGradient(; format=t[2])
    (t[1] == :GradientChange) && return DebugGradientChange(; format=t[2])
    (t[1] == :GradientNorm) && return DebugGradientNorm(; format=t[2])
    (t[1] == :Iteration) && return DebugIteration(; format=t[2])
    (t[1] == :Iterate) && return DebugIterate(; format=t[2])
    (t[1] == :IterativeTime) && return DebugTime(; mode=:Iterative, format=t[2])
    (t[1] == :Stepsize) && return DebugStepsize(; format=t[2])
    (t[1] == :Time) && return DebugTime(; format=t[2])
    return DebugEntry(t[1]; format=t[2])
end<|MERGE_RESOLUTION|>--- conflicted
+++ resolved
@@ -630,18 +630,11 @@
     DebugMessages(mode=:Info; io::IO=stdout)
 
 Initialize the messages debug to a certain `mode`. Available modes are
-<<<<<<< HEAD
+
 * `:Error`:   issue the messages as an error and hence stop at any issue occurring
 * `:Info`:    issue the messages as an `@info`
 * `:Print`:   print messages to the steam `io`.
 * `:Warning`: issue the messages as a warning
-=======
-
-* `:Error`   issue the messages as an error and hence stop at any issue occurring
-* `:Info`    issue the messages as an `@info`
-* `:Print`   print messages to the steam `io`.
-* `:Warning` issue the messages as a warning
->>>>>>> 37e08013
 """
 mutable struct DebugMessages <: DebugAction
     io::IO
@@ -1114,10 +1107,10 @@
 
 any other symbol creates a `DebugEntry(s)` to print the entry (o.:s) from the options.
 """
-<<<<<<< HEAD
 function DebugActionFactory(d::Symbol)
     (d == :Cost) && return DebugCost()
     (d == :Change) && return DebugChange()
+    (d == :Gradient) && return DebugGradient()
     (d == :GradientChange) && return DebugGradientChange()
     (d == :GradientNorm) && return DebugGradientNorm()
     (d == :Iterate) && return DebugIterate()
@@ -1127,21 +1120,6 @@
     (d == :WarnGradient) && return DebugWarnIfFieldNotFinite(:Gradient)
     (d == :Time) && return DebugTime()
     (d == :IterativeTime) && return DebugTime(; mode=:Iterative)
-=======
-function DebugActionFactory(s::Symbol)
-    (s == :Cost) && return DebugCost()
-    (s == :Change) && return DebugChange()
-    (s == :Gradient) && return DebugGradient()
-    (s == :GradientChange) && return DebugGradientChange()
-    (s == :GradientNorm) && return DebugGradientNorm()
-    (s == :Iterate) && return DebugIterate()
-    (s == :Iteration) && return DebugIteration()
-    (s == :Stepsize) && return DebugStepsize()
-    (s == :WarnCost) && return DebugWarnIfCostNotFinite()
-    (s == :WarnGradient) && return DebugWarnIfFieldNotFinite(:Gradient)
-    (s == :Time) && return DebugTime()
-    (s == :IterativeTime) && return DebugTime(; mode=:Iterative)
->>>>>>> 37e08013
     # Messages
     (d == :WarningMessages) && return DebugMessages(:Warning)
     (d == :InfoMessages) && return DebugMessages(:Info)
