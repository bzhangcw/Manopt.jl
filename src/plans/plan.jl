--- conflicted
+++ resolved
@@ -25,13 +25,9 @@
 """
     get_manopt_parameter(f, element::Symbol, args...)
 
-<<<<<<< HEAD
-For any `f` and a `Symbol` `e` dispatch on its value so by default, to
-=======
 Access arbitrary parameters from `f` addressed by a symbol `element`.
 
-For any `f` and a `Symbol` `e` we dispatch on its value so by default, to
->>>>>>> 37e08013
+For any `f` and a `Symbol` `e` dispatch on its value by default, to
 get some element from `f` potentially further qualified by `args...`.
 
 This functions returns `nothing` if `f` does not have the property `element`
