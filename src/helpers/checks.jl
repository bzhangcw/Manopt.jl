--- conflicted
+++ resolved
@@ -260,15 +260,11 @@
 * `window`            (`nothing`) specify window sizes within the `log_range` that are used for the slope estimation.
   the default is, to use all window sizes `2:N`.
 
-<<<<<<< HEAD
-The remaining keywords arguments are passed down to the `check_vector` call, such that tolerances can easily be set.
-=======
 The `kwargs...` are also passed down to the `check_vector` and the `check_gradient` call, such that tolerances can
 easily be set.
 
-While we do pass on `check_vector` to the inner gradient check as well as the `retraction_method`,
-the gradient check is meant to be a sanity check, so it does not throw an error nor produce a plot itself.
->>>>>>> 88516194
+While `check_vector` is also passed to the inner gradient check as well as the `retraction_method`,
+this inner gradient check is meant to be a sanity check, so it does not throw an error nor produce a plot itself.
 """
 function check_Hessian(
     M::AbstractManifold,
