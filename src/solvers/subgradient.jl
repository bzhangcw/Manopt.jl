"""
    SubGradientMethodState <: AbstractManoptSolverState

stores option values for a [`subgradient_method`](@ref) solver

# Fields

* `retraction_method`: the retraction to use within
* `stepsize`:          ([`ConstantStepsize`](@ref)`(M)`) a [`Stepsize`](@ref)
* `stop`:              ([`StopAfterIteration`](@ref)`(5000)``)a [`StoppingCriterion`](@ref)
* `p`:                 (initial or current) value the algorithm is at
* `p_star`:            optimal value (initialized to a copy of `p`.)
* `X`:                 (`zero_vector(M, p)`) the current element from the possible
  subgradients at `p` that was last evaluated.

# Constructor

    SubGradientMethodState(M::AbstractManifold, p; kwargs...)

with keywords for all fields besides `p_star` which obtains the same type as `p`.
You can use `X=` to specify the type of tangent vector to use
"""
mutable struct SubGradientMethodState{
    TR<:AbstractRetractionMethod,TS<:Stepsize,TSC<:StoppingCriterion,P,T
} <: AbstractManoptSolverState where {P,T}
    p::P
    p_star::P
    retraction_method::TR
    stepsize::TS
    stop::TSC
    X::T
    function SubGradientMethodState(
        M::TM,
        p::P;
        stopping_criterion::SC=StopAfterIteration(5000),
        stepsize::S=default_stepsize(M, SubGradientMethodState),
        X::T=zero_vector(M, p),
        retraction_method::TR=default_retraction_method(M, typeof(p)),
    ) where {
        TM<:AbstractManifold,
        P,
        T,
        SC<:StoppingCriterion,
        S<:Stepsize,
        TR<:AbstractRetractionMethod,
    }
        return new{TR,S,SC,P,T}(
            p, copy(M, p), retraction_method, stepsize, stopping_criterion, X
        )
    end
end
function show(io::IO, sgms::SubGradientMethodState)
    i = get_count(sgms, :Iterations)
    Iter = (i > 0) ? "After $i iterations\n" : ""
    Conv = indicates_convergence(sgms.stop) ? "Yes" : "No"
    s = """
    # Solver state for `Manopt.jl`s Subgradient Method
    $Iter
    ## Parameters
    * retraction method: $(sgms.retraction_method)

    ## Stepsize
    $(sgms.stepsize)

    ## Stopping criterion

    $(status_summary(sgms.stop))
    This indicates convergence: $Conv"""
    return print(io, s)
end
get_iterate(sgs::SubGradientMethodState) = sgs.p
get_subgradient(sgs::SubGradientMethodState) = sgs.X
function set_iterate!(sgs::SubGradientMethodState, M, p)
    copyto!(M, sgs.p, p)
    return sgs
end
function default_stepsize(M::AbstractManifold, ::Type{SubGradientMethodState})
    return ConstantStepsize(M)
end

@doc raw"""
    subgradient_method(M, f, ∂f, p; kwargs...)
    subgradient_method(M, sgo, p; kwargs...)

perform a subgradient method ``p_{k+1} = \mathrm{retr}(p_k, s_k∂f(p_k))``,

where ``\mathrm{retr}`` is a retraction, ``s_k`` is a step size, usually the
[`ConstantStepsize`](@ref) but also be specified.
Though the subgradient might be set valued,
the argument `∂f` should always return _one_ element from the subgradient, but
not necessarily deterministic.
For more detils see [FerreiraOliveira:1998](@cite).

# Input

* `M`:  a manifold ``\mathcal M``
* `f`:  a cost function ``f:\mathcal M→ℝ`` to minimize
* `∂f`: the (sub)gradient ``∂ f: \mathcal M→ T\mathcal M`` of f
  restricted to always only returning one value/element from the subdifferential.
  This function can be passed as an allocation function `(M, p) -> X` or
  a mutating function `(M, X, p) -> X`, see `evaluation`.
<<<<<<< HEAD
* `p`:  an initial value ``p_0=p ∈ \mathcal M``
=======
* `p` – (`rand(M)`) an initial value ``p_0=p ∈ \mathcal M``
>>>>>>> eb4e03bd

alternatively to `f` and `∂f` a [`ManifoldSubgradientObjective`](@ref) `sgo` can be provided.

# Optional

* `evaluation`:         ([`AllocatingEvaluation`](@ref)) specify whether the subgradient
  works by allocation (default) form `∂f(M, y)` or [`InplaceEvaluation`](@ref) in place
  of the form `∂f!(M, X, x)`.
* `retraction`:         (`default_retraction_method(M, typeof(p))`) a retraction to use.
* `stepsize`:           ([`ConstantStepsize`](@ref)`(M)`) specify a [`Stepsize`](@ref)
* `stopping_criterion`: ([`StopAfterIteration`](@ref)`(5000)`)
  a functor, see[`StoppingCriterion`](@ref), indicating when to stop.

and the ones that are passed to [`decorate_state!`](@ref) for decorators.

# Output

the obtained (approximate) minimizer ``p^*``, see [`get_solver_return`](@ref) for details
"""
subgradient_method(::AbstractManifold, args...; kwargs...)
function subgradient_method(M::AbstractManifold, f, ∂f; kwargs...)
    return subgradient_method(M, f, ∂f, rand(M); kwargs...)
end
function subgradient_method(
    M::AbstractManifold,
    f,
    ∂f,
    p;
    evaluation::AbstractEvaluationType=AllocatingEvaluation(),
    kwargs...,
)
    sgo = ManifoldSubgradientObjective(f, ∂f; evaluation=evaluation)
    return subgradient_method(M, sgo, p; evaluation=evaluation, kwargs...)
end
function subgradient_method(
    M::AbstractManifold,
    f,
    ∂f,
    p::Number;
    evaluation::AbstractEvaluationType=AllocatingEvaluation(),
    kwargs...,
)
    q = [p]
    f_(M, p) = f(M, p[])
    ∂f_ = _to_mutating_gradient(∂f, evaluation)
    rs = subgradient_method(M, f_, ∂f_, q; evaluation=evaluation, kwargs...)
    #return just a number if  the return type is the same as the type of q
    return (typeof(q) == typeof(rs)) ? rs[] : rs
end
function subgradient_method(
    M::AbstractManifold, sgo::O, p; kwargs...
) where {O<:Union{ManifoldSubgradientObjective,AbstractDecoratedManifoldObjective}}
    q = copy(M, p)
    return subgradient_method!(M, sgo, q; kwargs...)
end

@doc raw"""
    subgradient_method!(M, f, ∂f, p)
    subgradient_method!(M, sgo, p)

perform a subgradient method ``p_{k+1} = \mathrm{retr}(p_k, s_k∂f(p_k))``,

# Input

* `M`:  a manifold ``\mathcal M``
* `f`:  a cost function ``f:\mathcal M→ℝ`` to minimize
* `∂f`: the (sub)gradient ``∂f: \mathcal M→ T\mathcal M`` of F
  restricted to always only returning one value/element from the subdifferential.
  This function can be passed as an allocation function `(M, p) -> X` or
  a mutating function `(M, X, p) -> X`, see `evaluation`.
* `p`:  an initial value ``p_0=p ∈ \mathcal M``

alternatively to `f` and `∂f` a [`ManifoldSubgradientObjective`](@ref) `sgo` can be provided.

for more details and all optional parameters, see [`subgradient_method`](@ref).
"""
subgradient_method!(M::AbstractManifold, args...; kwargs...)
function subgradient_method!(
    M::AbstractManifold,
    f,
    ∂f,
    p;
    evaluation::AbstractEvaluationType=AllocatingEvaluation(),
    kwargs...,
)
    sgo = ManifoldSubgradientObjective(f, ∂f; evaluation=evaluation)
    return subgradient_method!(M, sgo, p; evaluation=evaluation, kwargs...)
end
function subgradient_method!(
    M::AbstractManifold,
    sgo::O,
    p;
    retraction_method::AbstractRetractionMethod=default_retraction_method(M, typeof(p)),
    stepsize::Stepsize=default_stepsize(M, SubGradientMethodState),
    stopping_criterion::StoppingCriterion=StopAfterIteration(5000),
    kwargs...,
) where {O<:Union{ManifoldSubgradientObjective,AbstractDecoratedManifoldObjective}}
    dsgo = decorate_objective!(M, sgo; kwargs...)
    mp = DefaultManoptProblem(M, dsgo)
    sgs = SubGradientMethodState(
        M,
        p;
        stopping_criterion=stopping_criterion,
        stepsize=stepsize,
        retraction_method=retraction_method,
    )
    dsgs = decorate_state!(sgs; kwargs...)
    solve!(mp, dsgs)
    return get_solver_return(get_objective(mp), dsgs)
end
function initialize_solver!(mp::AbstractManoptProblem, sgs::SubGradientMethodState)
    M = get_manifold(mp)
    copyto!(M, sgs.p_star, sgs.p)
    sgs.X = zero_vector(M, sgs.p)
    return sgs
end
function step_solver!(mp::AbstractManoptProblem, sgs::SubGradientMethodState, i)
    get_subgradient!(mp, sgs.X, sgs.p)
    step = get_stepsize(mp, sgs, i)
    M = get_manifold(mp)
    retract!(M, sgs.p, sgs.p, -step * sgs.X, sgs.retraction_method)
    (get_cost(mp, sgs.p) < get_cost(mp, sgs.p_star)) && copyto!(M, sgs.p_star, sgs.p)
    return sgs
end
get_solver_result(sgs::SubGradientMethodState) = sgs.p_star
function (cs::ConstantStepsize)(
    amp::AbstractManoptProblem, sgs::SubGradientMethodState, ::Any, args...; kwargs...
)
    s = cs.length
    if cs.type == :absolute
        ns = norm(get_manifold(amp), get_iterate(sgs), get_subgradient(sgs))
        if ns > eps(eltype(s))
            s /= ns
        end
    end
    return s
end
function (s::DecreasingStepsize)(
    amp::AbstractManoptProblem, sgs::SubGradientMethodState, i::Int, args...; kwargs...
)
    ds = (s.length - i * s.subtrahend) * (s.factor^i) / ((i + s.shift)^(s.exponent))
    if s.type == :absolute
        ns = norm(get_manifold(amp), get_iterate(sgs), get_subgradient(sgs))
        if ns > eps(eltype(ds))
            ds /= ns
        end
    end
    return ds
end<|MERGE_RESOLUTION|>--- conflicted
+++ resolved
@@ -79,8 +79,8 @@
 end
 
 @doc raw"""
-    subgradient_method(M, f, ∂f, p; kwargs...)
-    subgradient_method(M, sgo, p; kwargs...)
+    subgradient_method(M, f, ∂f, p=rand(M); kwargs...)
+    subgradient_method(M, sgo, p=rand(M); kwargs...)
 
 perform a subgradient method ``p_{k+1} = \mathrm{retr}(p_k, s_k∂f(p_k))``,
 
@@ -99,11 +99,7 @@
   restricted to always only returning one value/element from the subdifferential.
   This function can be passed as an allocation function `(M, p) -> X` or
   a mutating function `(M, X, p) -> X`, see `evaluation`.
-<<<<<<< HEAD
-* `p`:  an initial value ``p_0=p ∈ \mathcal M``
-=======
-* `p` – (`rand(M)`) an initial value ``p_0=p ∈ \mathcal M``
->>>>>>> eb4e03bd
+* `p`:  (`rand(M)`) an initial value ``p_0=p ∈ \mathcal M``
 
 alternatively to `f` and `∂f` a [`ManifoldSubgradientObjective`](@ref) `sgo` can be provided.
 
