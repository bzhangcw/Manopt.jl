--- conflicted
+++ resolved
@@ -57,26 +57,4 @@
     end
     y .= exp(M, p, 0.5 * X)
     return y
-<<<<<<< HEAD
-end
-
-function prox_TV2(::Euclidean, λ, pointTuple::Tuple{T,T,T}, p::Int=1) where {T}
-    w = [1.0, -2.0, 1.0]
-    x = [pointTuple...]
-    if p == 1 # Example 3.2 in Bergmann, Laus, Steidl, Weinmann, 2014.
-        m = min.(Ref(λ), abs.(x .* w) / (dot(w, w)))
-        s = sign.(sum(x .* w))
-        return x .- m .* s .* w
-    elseif p == 2 # Theorem 3.6 in Bergmann, Laus, Steidl, Weinmann, 2014.
-        t = λ * sum(x .* w) / (1 + λ * dot(w, w))
-        return x .- t .* w
-    else
-        throw(
-            ErrorException(
-                "Proximal Map of TV2(Euclidean,λ,pT,p) not implemented for p=$(p) (requires p=1 or 2)",
-            ),
-        )
-    end
-=======
->>>>>>> 4c229314
 end