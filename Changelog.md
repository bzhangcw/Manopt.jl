--- conflicted
+++ resolved
@@ -7,17 +7,12 @@
 
 ## [0.4.45] unreleased
 
-<<<<<<< HEAD
 ## Changed
 
 * `WolfePowellLineSearch`, `ArmijoLineSearch` step sizes now allocate less
 * `linesearch_backtrack!` is now available
 * Quasi Newton Updates can work inplace of a direction vector as well.
-=======
-### Changed
-
 * Faster `safe_indices` in L-BFGS.
->>>>>>> 38f59b0e
 
 ## [0.4.44] December 12, 2023
 
