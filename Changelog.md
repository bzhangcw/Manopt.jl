# Changelog

All notable Changes to the Julia package `Manopt.jl` will be documented in this file. The file was started with Version `0.4`.

The format is based on [Keep a Changelog](https://keepachangelog.com/en/1.0.0/),
and this project adheres to [Semantic Versioning](https://semver.org/spec/v2.0.0.html).

<<<<<<< HEAD
## [0.4.46] unreleased

### Changed

* A message it printed when a line search from `LineSearches.jl` reports search failure.
=======
## [0.4.46] January 1, 2024

### Changed

* An error is thrown when a line search from `LineSearches.jl` reports search failure.
* Changed default stopping criterion in ALM algorithm to mitigate an issue occurring when step size is very small.
* Default memory length in default ALM subsolver is now capped at manifold dimension.
* Replaced CI testing on Julia 1.8 with testing on Julia 1.10.
>>>>>>> a24c8698

### Fixed

* A bug in `LineSearches.jl` extension leading to slower convergence.
<<<<<<< HEAD
=======
* Fixed a bug in L-BFGS related to memory storage, which caused significantly slower convergence.
>>>>>>> a24c8698

## [0.4.45] December 28, 2023

### Added

* Introduce `sub_kwargs` and `sub_stopping_criterion` for `trust_regions` as noticed in [#336](https://github.com/JuliaManifolds/Manopt.jl/discussions/336)

### Changed

* `WolfePowellLineSearch`, `ArmijoLineSearch` step sizes now allocate less
* `linesearch_backtrack!` is now available
* Quasi Newton Updates can work inplace of a direction vector as well.
* Faster `safe_indices` in L-BFGS.

## [0.4.44] December 12, 2023

Formally one could consider this version breaking, since a few functions
have been moved, that in earlier versions (0.3.x) have been used in example scripts.
These examples are now available again within [ManoptExamples.jl](https://juliamanifolds.github.io/ManoptExamples.jl/stable/), and with their
“reappearance” the corresponding costs, gradients, differentials, adjoint differentials, and proximal maps
have been moved there as well.
This is not considered breaking, since the functions were only used in the old, removed examples.
We still document each and every of the moved functions below. They have been partly renamed,
and their documentation and testing has been extended.

### Changed

* Bumped and added dependencies on all 3 Project.toml files, the main one, the docs/, an the tutorials/ one.
* `artificial_S2_lemniscate` is available as [`ManoptExample.Lemniscate`](https://juliamanifolds.github.io/ManoptExamples.jl/stable/data/#ManoptExamples.Lemniscate-Tuple{Number}) – and works on arbitrary manifolds now.
* `artificial_S1_signal` is available as [`ManoptExample.artificial_S1_signal`](https://juliamanifolds.github.io/ManoptExamples.jl/stable/data/#ManoptExamples.artificial_S1_signal)
* `artificial_S1_slope_signal` is available as [`ManoptExamples.artificial_S1_slope_signal`](https://juliamanifolds.github.io/ManoptExamples.jl/stable/data/#ManoptExamples.artificial_S1_slope_signal)
* `artificial_S2_composite_bezier_curve` is available as [`ManoptExamples.artificial_S2_composite_Bezier_curve`](https://juliamanifolds.github.io/ManoptExamples.jl/stable/data/#ManoptExamples.artificial_S2_composite_Bezier_curve-Tuple{})
* `artificial_S2_rotation_image` is available as [`ManoptExamples.artificial_S2_rotation_image`](https://juliamanifolds.github.io/ManoptExamples.jl/stable/data/#ManoptExamples.artificial_S2_rotation_image)
* `artificial_S2_whirl_image` is available as [`ManoptExamples.artificial_S2_whirl_image`](https://juliamanifolds.github.io/ManoptExamples.jl/stable/data/#ManoptExamples.artificial_S2_whirl_image)
* `artificial_S2_whirl_patch` is available as [`ManoptExamples.artificial_S2_whirl_path`](https://juliamanifolds.github.io/ManoptExamples.jl/stable/data/#ManoptExamples.artificial_S2_whirl_patch)
* `artificial_SAR_image` is available as [`ManoptExamples.artificial_SAR_image`](https://juliamanifolds.github.io/ManoptExamples.jl/stable/data/#ManoptExamples.artificialIn_SAR_image-Tuple{Integer})
* `artificial_SPD_image` is available as [`ManoptExamples.artificial_SPD_image`](https://juliamanifolds.github.io/ManoptExamples.jl/stable/data/#ManoptExamples.artificial_SPD_image)
* `artificial_SPD_image2` is available as [`ManoptExamples.artificial_SPD_image`](https://juliamanifolds.github.io/ManoptExamples.jl/stable/data/#ManoptExamples.artificial_SPD_image2)
* `adjoint_differential_forward_logs` is available as [`ManoptExamples.adjoint_differential_forward_logs`](https://juliamanifolds.github.io/ManoptExamples.jl/stable/objectives/#ManoptExamples.adjoint_differential_forward_logs-Union{Tuple{TPR},%20Tuple{TSize},%20Tuple{TM},%20Tuple{𝔽},%20Tuple{ManifoldsBase.PowerManifold{𝔽,%20TM,%20TSize,%20TPR},%20Any,%20Any}}%20where%20{𝔽,%20TM,%20TSize,%20TPR})
* `adjoint:differential_bezier_control` is available as [`ManoptExamples.adjoint_differential_Bezier_control_points`](https://juliamanifolds.github.io/ManoptExamples.jl/stable/objectives/#ManoptExamples.adjoint_differential_Bezier_control_points-Tuple{ManifoldsBase.AbstractManifold,%20AbstractVector{%3C:ManoptExamples.BezierSegment},%20AbstractVector,%20AbstractVector})
* `BezierSegment` is available as [`ManoptExamples.BeziérSegment`](https://juliamanifolds.github.io/ManoptExamples.jl/stable/objectives/#ManoptExamples.BezierSegment)
* `cost_acceleration_bezier` is avilable as [`ManoptExamples.acceleration_Bezier`](https://juliamanifolds.github.io/ManoptExamples.jl/stable/objectives/#ManoptExamples.acceleration_Bezier-Union{Tuple{P},%20Tuple{ManifoldsBase.AbstractManifold,%20AbstractVector{P},%20AbstractVector{%3C:Integer},%20AbstractVector{%3C:AbstractFloat}}}%20where%20P)
* `cost_L2_acceleration_bezier` is available as [`ManoptExamples.L2_acceleration_Bezier`](https://juliamanifolds.github.io/ManoptExamples.jl/stable/objectives/#ManoptExamples.L2_acceleration_Bezier-Union{Tuple{P},%20Tuple{ManifoldsBase.AbstractManifold,%20AbstractVector{P},%20AbstractVector{%3C:Integer},%20AbstractVector{%3C:AbstractFloat},%20AbstractFloat,%20AbstractVector{P}}}%20where%20P)
* `costIntrICTV12` is available as [`ManoptExamples.Intrinsic_infimal_convolution_TV12`]()
* `costL2TV` is available as [`ManoptExamples.L2_Total_Variation`](https://juliamanifolds.github.io/ManoptExamples.jl/stable/objectives/#ManoptExamples.L2_Total_Variation-NTuple{4,%20Any})
* `costL2TV12` is available as [`ManoptExamples.L2_Total_Variation_1_2`](https://juliamanifolds.github.io/ManoptExamples.jl/stable/objectives/#ManoptExamples.L2_Total_Variation_1_2-Tuple{ManifoldsBase.PowerManifold,%20Vararg{Any,%204}})
* `costL2TV2` is available as [`ManoptExamples.L2_second_order_Total_Variation`](https://juliamanifolds.github.io/ManoptExamples.jl/stable/objectives/#ManoptExamples.L2_second_order_Total_Variation-Tuple{ManifoldsBase.PowerManifold,%20Any,%20Any,%20Any})
* `costTV` is available as [`ManoptExamples.Total_Variation`](https://juliamanifolds.github.io/ManoptExamples.jl/stable/objectives/#ManoptExamples.Total_Variation)
* `costTV2` is available as [`ManoptExamples.second_order_Total_Variation`](https://juliamanifolds.github.io/ManoptExamples.jl/stable/objectives/#ManoptExamples.second_order_Total_Variation)
* `de_casteljau` is available as [`ManoptExamples.de_Casteljau`](https://juliamanifolds.github.io/ManoptExamples.jl/stable/objectives/#ManoptExamples.de_Casteljau-Tuple{ManifoldsBase.AbstractManifold,%20Vararg{Any}})
* `differential_forward_logs` is available as [`ManoptExamples.differential_forward_logs`](https://juliamanifolds.github.io/ManoptExamples.jl/stable/objectives/#ManoptExamples.differential_forward_logs-Tuple{ManifoldsBase.PowerManifold,%20Any,%20Any})
* `differential_bezier_control` is available as [`ManoptExamples.differential_Bezier_control_points`](https://juliamanifolds.github.io/ManoptExamples.jl/stable/objectives/#ManoptExamples.differential_Bezier_control_points-Tuple{ManifoldsBase.AbstractManifold,%20AbstractVector{%3C:ManoptExamples.BezierSegment},%20AbstractVector,%20AbstractVector{%3C:ManoptExamples.BezierSegment}})
* `forward_logs` is available as [`ManoptExamples.forward_logs`](https://juliamanifolds.github.io/ManoptExamples.jl/stable/objectives/#ManoptExamples.forward_logs-Union{Tuple{TPR},%20Tuple{TSize},%20Tuple{TM},%20Tuple{𝔽},%20Tuple{ManifoldsBase.PowerManifold{𝔽,%20TM,%20TSize,%20TPR},%20Any}}%20where%20{𝔽,%20TM,%20TSize,%20TPR})
* `get_bezier_degree` is available as [`ManoptExamples.get_Bezier_degree`](https://juliamanifolds.github.io/ManoptExamples.jl/stable/objectives/#ManoptExamples.get_Bezier_degree-Tuple{ManifoldsBase.AbstractManifold,%20ManoptExamples.BezierSegment})
* `get_bezier_degrees` is available as [`ManoptExamples.get_Bezier_degrees`](https://juliamanifolds.github.io/ManoptExamples.jl/stable/objectives/#ManoptExamples.get_Bezier_degrees-Tuple{ManifoldsBase.AbstractManifold,%20AbstractVector{%3C:ManoptExamples.BezierSegment}})
* `get_Bezier_inner_points` is available as [`ManoptExamples.get_Bezier_inner_points`](https://juliamanifolds.github.io/ManoptExamples.jl/stable/objectives/#ManoptExamples.get_Bezier_inner_points-Tuple{ManifoldsBase.AbstractManifold,%20AbstractVector{%3C:ManoptExamples.BezierSegment}})
* `get_bezier_junction_tangent_vectors` is available as [`ManoptExamples.get_Bezier_junction_tangent_vectors`](https://juliamanifolds.github.io/ManoptExamples.jl/stable/objectives/#ManoptExamples.get_Bezier_junction_tangent_vectors-Tuple{ManifoldsBase.AbstractManifold,%20AbstractVector{%3C:ManoptExamples.BezierSegment}})
* `get_bezier_junctions` is available as [`ManoptExamples.get_Bezier_junctions`](https://juliamanifolds.github.io/ManoptExamples.jl/stable/objectives/#ManoptExamples.get_Bezier_junctions)
* `get_bezier_points` is available as [`ManoptExamples.get_Bezier_points`](https://juliamanifolds.github.io/ManoptExamples.jl/stable/objectives/#ManoptExamples.get_Bezier_points)
* `get_bezier_segments` is available as [`ManoptExamples.get_Bezier_segments`](https://juliamanifolds.github.io/ManoptExamples.jl/stable/objectives/#ManoptExamples.get_Bezier_segments-Union{Tuple{P},%20Tuple{ManifoldsBase.AbstractManifold,%20Vector{P},%20Any},%20Tuple{ManifoldsBase.AbstractManifold,%20Vector{P},%20Any,%20Symbol}}%20where%20P)
* `grad_acceleration_bezier` is available as [`ManoptExamples.grad_acceleration_Bezier`](https://juliamanifolds.github.io/ManoptExamples.jl/stable/objectives/#ManoptExamples.grad_acceleration_Bezier-Tuple{ManifoldsBase.AbstractManifold,%20AbstractVector,%20AbstractVector{%3C:Integer},%20AbstractVector})
* `grad_L2_acceleration_bezier` is available as [`ManoptExamples.grad_L2_acceleration_Bezier`](https://juliamanifolds.github.io/ManoptExamples.jl/stable/objectives/#ManoptExamples.grad_L2_acceleration_Bezier-Union{Tuple{P},%20Tuple{ManifoldsBase.AbstractManifold,%20AbstractVector{P},%20AbstractVector{%3C:Integer},%20AbstractVector,%20Any,%20AbstractVector{P}}}%20where%20P)
* `grad_Intrinsic_infimal_convolution_TV12` is available as [`ManoptExamples.Intrinsic_infimal_convolution_TV12``](https://juliamanifolds.github.io/ManoptExamples.jl/stable/objectives/#ManoptExamples.grad_intrinsic_infimal_convolution_TV12-Tuple{ManifoldsBase.AbstractManifold,%20Vararg{Any,%205}})
* `grad_TV` is available as [`ManoptExamples.grad_Total_Variation`](https://juliamanifolds.github.io/ManoptExamples.jl/stable/objectives/#ManoptExamples.grad_Total_Variation)
* `costIntrICTV12` is available as [`ManoptExamples.Intrinsic_infimal_convolution_TV12`](https://juliamanifolds.github.io/ManoptExamples.jl/stable/objectives/#ManoptExamples.Intrinsic_infimal_convolution_TV12-Tuple{ManifoldsBase.AbstractManifold,%20Vararg{Any,%205}})
* `project_collaborative_TV` is available as [`ManoptExamples.project_collaborative_TV`](https://juliamanifolds.github.io/ManoptExamples.jl/stable/objectives/#ManoptExamples.project_collaborative_TV)
* `prox_parallel_TV` is available as [`ManoptExamples.prox_parallel_TV`](https://juliamanifolds.github.io/ManoptExamples.jl/stable/objectives/#ManoptExamples.prox_parallel_TV)
* `grad_TV2` is available as [`ManoptExamples.prox_second_order_Total_Variation`](https://juliamanifolds.github.io/ManoptExamples.jl/stable/objectives/#ManoptExamples.grad_second_order_Total_Variation)
* `prox_TV` is available as [`ManoptExamples.prox_Total_Variation`](https://juliamanifolds.github.io/ManoptExamples.jl/stable/objectives/#ManoptExamples.prox_Total_Variation)
* `prox_TV2` is available as [`ManopExamples.prox_second_order_Total_Variation`](https://juliamanifolds.github.io/ManoptExamples.jl/stable/objectives/#ManoptExamples.prox_second_order_Total_Variation-Union{Tuple{T},%20Tuple{ManifoldsBase.AbstractManifold,%20Any,%20Tuple{T,%20T,%20T}},%20Tuple{ManifoldsBase.AbstractManifold,%20Any,%20Tuple{T,%20T,%20T},%20Int64}}%20where%20T)

## [0.4.43] – November 19, 2023

### Added

* vale.sh as a CI to keep track of a consistent documenttion

## [0.4.42] - November 6, 2023

### Added

* add `Manopt.JuMP_Optimizer` implementing JuMP's solver interface

## [0.4.41] - November 2, 2023

### Changed

* `trust_regions` is now more flexible and the sub solver (Steihaug-Toint tCG by default)
  can now be exchanged.
* `adaptive_regularization_with_cubics` is now more flexible as well, where it previously was a bit too
  much tightened to the Lanczos solver as well.
* Unified documentation notation and bumped dependencies to use DocumenterCitations 1.3

## [0.4.40] - October 24, 2023

### Added

* add a `--help` argument to `docs/make.jl` to document all available command line arguments
* add a `--exclude-tutorials` argument to `docs/make.jl`. This way, when quarto is not available
  on a computer, the docs can still be build with the tutorials not being added to the menu
  such that documenter does not expect them to exist.

### Changes

* Bump dependencies to `ManifoldsBase.jl` 0.15 and `Manifolds.jl` 0.9
* move the ARC CG subsolver to the main package, since `TangentSpace` is now already
  available from `ManifoldsBase`.

## [0.4.39] - October 9, 2023

### Changes

* also use the pair of a retraction and the inverse retraction (see last update)
  to perform the relaxation within the Douglas-Rachford algorithm.

## [0.4.38] - October 8, 2023

### Changes

* avoid allocations when calling `get_jacobian!` within the Levenberg-Marquard Algorithm.

### Fixed

* Fix a lot of typos in the documentation

## [0.4.37] - September 28, 2023

### Changes

* add more of the Riemannian Levenberg-Marquard algorithms parameters as keywords, so they
  can be changed on call
* generalize the internal reflection of Douglas-Rachford, such that is also works with an
  arbitrary pair of a reflection and an inverse reflection.

## [0.4.36] -  September 20, 2023

### Fixed

* Fixed a bug that caused non-matrix points and vectors to fail when working with approximate

## [0.4.35] -  September 14, 2023

### Added

* The access to functions of the objective is now unified and encapsulated in proper `get_` functions.

## [0.4.34] -  September 02, 2023

### Added

* an `ManifoldEuclideanGradientObjective` to allow the cost, gradient, and Hessian and other
  first or second derivative based elements to be Euclidean and converted when needed.
* a keyword `objective_type=:Euclidean` for all solvers, that specifies that an Objective shall be created of the above type

## [0.4.33] - August 24, 2023

### Added

* `ConstantStepsize` and `DecreasingStepsize` now have an additional field `type::Symbol` to assess whether the
  step-size should be relatively (to the gradient norm) or absolutely constant.

## [0.4.32] - August 23, 2023

### Added

* The adaptive regularization with cubics (ARC) solver.

## [0.4.31] - August 14, 2023

### Added

* A `:Subsolver` keyword in the `debug=` keyword argument, that activates the new `DebugWhenActive``
  to de/activate subsolver debug from the main solvers `DebugEvery`.

## [0.4.30] - August 3, 2023

### Changed

* References in the documentation are now rendered using [DocumenterCitations.jl](https://github.com/JuliaDocs/DocumenterCitations.jl)
* Asymptote export now also accepts a size in pixel instead of its default `4cm` size and `render` can be deactivated setting it to `nothing`.

## [0.4.29] - July 12, 2023

### Fixed

* fixed a bug, where `cyclic_proximal_point` did not work with decorated objectives.

## [0.4.28] - June 24, 2023

### Changed

* `max_stepsize` was specialized for `FixedRankManifold` to follow Matlab Manopt.

## [0.4.27] - June 15, 2023

### Added

* The `AdaptiveWNGrad` stepsize is available as a new stepsize functor.

### Fixed

* Levenberg-Marquardt now possesses its parameters `initial_residual_values` and
  `initial_jacobian_f` also as keyword arguments, such that their default initialisations
  can be adapted, if necessary

## [0.4.26] - June 11, 2023

### Added

* simplify usage of gradient descent as sub solver in the DoC solvers.
* add a `get_state` function
* document `indicates_convergence`.

## [0.4.25] - June 5, 2023

### Fixed

* Fixes an allocation bug in the difference of convex algorithm

## [0.4.24] - June 4, 2023

### Added

* another workflow that deletes old PR renderings from the docs to keep them smaller in overall size.

### Changes

* bump dependencies since the extension between Manifolds.jl and ManifoldsDiff.jl has been moved to Manifolds.jl

## [0.4.23] - June 4, 2023

### Added

* More details on the Count and Cache tutorial

### Changed

* loosen constraints slightly

## [0.4.22] - May 31, 2023

### Added

* A tutorial on how to implement a solver

## [0.4.21] - May 22, 2023

### Added

* A `ManifoldCacheObjective` as a decorator for objectives to cache results of calls,
  using LRU Caches as a weak dependency. For now this works with cost and gradient evaluations
* A `ManifoldCountObjective` as a decorator for objectives to enable counting of calls to for example the cost and the gradient
* adds a `return_objective` keyword, that switches the return of a solver to a tuple `(o, s)`,
  where `o` is the (possibly decorated) objective, and `s` is the “classical” solver return (state or point).
  This way the counted values can be accessed and the cache can be reused.
* change solvers on the mid level (form `solver(M, objective, p)`) to also accept decorated objectives

### Changed

* Switch all Requires weak dependencies to actual weak dependencies starting in Julia 1.9


## [0.4.20] - May 11, 2023

### Changed

* the default tolerances for the numerical `check_` functions were loosened a bit,
  such that `check_vector` can also be changed in its tolerances.

## [0.4.19] - May 7, 2023

### Added

* the sub solver for `trust_regions` is now customizable and can now be exchanged.

### Changed

* slightly changed the definitions of the solver states for ALM and EPM to be type stable

## [0.4.18] - May 4, 2023

### Added

* A function `check_Hessian(M, f, grad_f, Hess_f)` to numerically check the (Riemannian) Hessian of a function `f`

## [0.4.17] - April 28, 2023

### Added

* A new interface of the form `alg(M, objective, p0)` to allow to reuse
  objectives without creating `AbstractManoptSolverState`s and calling `solve!`. This especially still allows for any decoration of the objective and/or the state using `debug=`, or `record=`.

### Changed

* All solvers now have the initial point `p` as an optional parameter making it more accessible to first time users, `gradient_descent(M, f, grad_f)` is equivalent to `gradient_descent(M, f, grad_f, rand(M))`

### Fixed

* Unified the framework to work on manifold where points are represented by numbers for several solvers

## [0.4.16] - April 18, 2023

### Fixed

* the inner products used in `truncated_gradient_descent` now also work thoroughly on complex
  matrix manifolds

## [0.4.15] - April 13, 2023

### Changed

* `trust_regions(M, f, grad_f, hess_f, p)` now has the Hessian `hess_f` as well as
  the start point `p0` as an optional parameter and approximate it otherwise.
* `trust_regions!(M, f, grad_f, hess_f, p)` has the Hessian as an optional parameter
  and approximate it otherwise.

### Removed

* support for `ManifoldsBase.jl` 0.13.x, since with the definition of `copy(M,p::Number)`,
  in 0.14.4, we now use that instead of defining it ourselves.

## [0.4.14] - April 06, 2023

### Changed
* `particle_swarm` now uses much more in-place operations

### Fixed
* `particle_swarm` used quite a few `deepcopy(p)` commands still, which were replaced by `copy(M, p)`

## [0.4.13] - April 09, 2023

### Added

* `get_message` to obtain messages from sub steps of a solver
* `DebugMessages` to display the new messages in debug
* safeguards in Armijo line search and L-BFGS against numerical over- and underflow that report in messages

## [0.4.12] - April 4, 2023

### Added

* Introduce the [Difference of Convex Algorithm](https://manoptjl.org/stable/solvers/difference_of_convex/#DCASolver) (DCA)
  `difference_of_convex_algorithm(M, f, g, ∂h, p0)`
* Introduce the [Difference of Convex Proximal Point Algorithm](https://manoptjl.org/stable/solvers/difference_of_convex/#DCPPASolver) (DCPPA)
  `difference_of_convex_proximal_point(M, prox_g, grad_h, p0)`
* Introduce a `StopWhenGradientChangeLess` stopping criterion

## [0.4.11] - March 27, 2023

### Changed

* adapt tolerances in tests to the speed/accuracy optimized distance on the sphere in `Manifolds.jl` (part II)

## [0.4.10] - March 26, 2023

### Changed

* adapt tolerances in tests to the speed/accuracy optimized distance on the sphere in `Manifolds.jl`

## [0.4.9] - March 3, 2023

### Added

* introduce a wrapper that allows line searches from [LineSearches.jl](https://github.com/JuliaNLSolvers/LineSearches.jl)
  to be used within Manopt.jl, introduce the [manoptjl.org/stable/extensions/](https://manoptjl.org/stable/extensions/)
  page to explain the details.

## [0.4.8] - February 21, 2023

### Added

* a `status_summary` that displays the main parameters within several structures of Manopt,
  most prominently a solver state

### Changed

* Improved storage performance by introducing separate named tuples for points and vectors
* changed the `show` methods of `AbstractManoptSolverState`s to display their `state_summary
* Move tutorials to be rendered with Quarto into the documentation.

## [0.4.7] - February 14, 2023

### Changed

* Bump `[compat]` entry of ManifoldDiff to also include 0.3

## [0.4.6] - February 3, 2023

### Fixed

* Fixed a few stopping criteria even indicated to stop before the algorithm started.

## [0.4.5] - January 24, 2023

### Changed

* the new default functions that include `p` are used where possible
* a first step towards faster storage handling

## [0.4.4] - January 20, 2023

### Added

* Introduce `ConjugateGradientBealeRestart` to allow CG restarts using Beale‘s rule

### Fixed

* fix a type in `HestenesStiefelCoefficient`


## [0.4.3] - January 17, 2023

### Fixed

* the CG coefficient `β` can now be complex
* fix a bug in `grad_distance`

## [0.4.2] - January 16, 2023

### Changed

* the usage of `inner` in line search methods, such that they work well with
  complex manifolds as well


## [0.4.1] - January 15, 2023

### Fixed

* a `max_stepsize` per manifold to avoid leaving the injectivity radius,
  which it also defaults to

## [0.4.0] - January 10, 2023

### Added

* Dependency on `ManifoldDiff.jl` and a start of moving actual derivatives, differentials,
  and gradients there.
* `AbstractManifoldObjective` to store the objective within the `AbstractManoptProblem`
* Introduce a `CostGrad` structure to store a function that computes the cost and gradient
  within one function.

### Changed

* `AbstractManoptProblem` replaces `Problem`
* the problem now contains a
* `AbstractManoptSolverState` replaces `Options`
* `random_point(M)` is replaced by `rand(M)` from `ManifoldsBase.jl
* `random_tangent(M, p)` is replaced by `rand(M; vector_at=p)`<|MERGE_RESOLUTION|>--- conflicted
+++ resolved
@@ -5,13 +5,12 @@
 The format is based on [Keep a Changelog](https://keepachangelog.com/en/1.0.0/),
 and this project adheres to [Semantic Versioning](https://semver.org/spec/v2.0.0.html).
 
-<<<<<<< HEAD
 ## [0.4.46] unreleased
 
-### Changed
-
-* A message it printed when a line search from `LineSearches.jl` reports search failure.
-=======
+### Added
+
+* A new benchmark comparing performance against Optim.jl.
+  
 ## [0.4.46] January 1, 2024
 
 ### Changed
@@ -20,15 +19,11 @@
 * Changed default stopping criterion in ALM algorithm to mitigate an issue occurring when step size is very small.
 * Default memory length in default ALM subsolver is now capped at manifold dimension.
 * Replaced CI testing on Julia 1.8 with testing on Julia 1.10.
->>>>>>> a24c8698
 
 ### Fixed
 
 * A bug in `LineSearches.jl` extension leading to slower convergence.
-<<<<<<< HEAD
-=======
 * Fixed a bug in L-BFGS related to memory storage, which caused significantly slower convergence.
->>>>>>> a24c8698
 
 ## [0.4.45] December 28, 2023
 
