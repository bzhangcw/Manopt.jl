# Changelog

All notable Changes to the Julia package `Manopt.jl` will be documented in this file. The file was started with Version `0.4`.

The format is based on [Keep a Changelog](https://keepachangelog.com/en/1.0.0/),
and this project adheres to [Semantic Versioning](https://semver.org/spec/v2.0.0.html).

<<<<<<< HEAD
## [0.4.50] unreleased

### Added

* A new benchmark comparing performance against Optim.jl.
=======
## [0.4.50] January 26, 2024

### Fixed

* Fix Quasi Newton on complex manifolds.
>>>>>>> b3893400

## [0.4.49] January 18, 2024

### Added

* A `StopWhenEntryChangeLess` to be able to stop on arbitrary small changes of specific fields
* generalises `StopWhenGradientNormLess` to accept arbitrary `norm=` functions
* refactor the default in `particle_swarm` to no longer “misuse” the iteration change check,
  but actually the new one one the `:swarm` entry

## [0.4.48] January 16, 2024

### Fixed

* fixes an imprecision in the interface of `get_iterate` that sometimes led to the swarm of `particle_swarm` being returned as the iterate.
* refactor `particle_swarm` in naming and access functions to avoid this also in the future.
  To access the whole swarm, one now should use `get_manopt_parameter(pss, :Population)`

## [0.4.47] January 6, 2024

### Fixed

* fixed a bug, where the retraction set in `check_Hessian` was not passed on to the optional inner `check_gradient` call, which could lead to unwanted side effects, see [#342](https://github.com/JuliaManifolds/Manopt.jl/issues/342).

## [0.4.46] January 1, 2024

### Changed

* An error is thrown when a line search from `LineSearches.jl` reports search failure.
* Changed default stopping criterion in ALM algorithm to mitigate an issue occurring when step size is very small.
* Default memory length in default ALM subsolver is now capped at manifold dimension.
* Replaced CI testing on Julia 1.8 with testing on Julia 1.10.

### Fixed

* A bug in `LineSearches.jl` extension leading to slower convergence.
* Fixed a bug in L-BFGS related to memory storage, which caused significantly slower convergence.

## [0.4.45] December 28, 2023

### Added

* Introduce `sub_kwargs` and `sub_stopping_criterion` for `trust_regions` as noticed in [#336](https://github.com/JuliaManifolds/Manopt.jl/discussions/336)

### Changed

* `WolfePowellLineSearch`, `ArmijoLineSearch` step sizes now allocate less
* `linesearch_backtrack!` is now available
* Quasi Newton Updates can work inplace of a direction vector as well.
* Faster `safe_indices` in L-BFGS.

## [0.4.44] December 12, 2023

Formally one could consider this version breaking, since a few functions
have been moved, that in earlier versions (0.3.x) have been used in example scripts.
These examples are now available again within [ManoptExamples.jl](https://juliamanifolds.github.io/ManoptExamples.jl/stable/), and with their
“reappearance” the corresponding costs, gradients, differentials, adjoint differentials, and proximal maps
have been moved there as well.
This is not considered breaking, since the functions were only used in the old, removed examples.
We still document each and every of the moved functions below. They have been partly renamed,
and their documentation and testing has been extended.

### Changed

* Bumped and added dependencies on all 3 Project.toml files, the main one, the docs/, an the tutorials/ one.
* `artificial_S2_lemniscate` is available as [`ManoptExample.Lemniscate`](https://juliamanifolds.github.io/ManoptExamples.jl/stable/data/#ManoptExamples.Lemniscate-Tuple{Number}) – and works on arbitrary manifolds now.
* `artificial_S1_signal` is available as [`ManoptExample.artificial_S1_signal`](https://juliamanifolds.github.io/ManoptExamples.jl/stable/data/#ManoptExamples.artificial_S1_signal)
* `artificial_S1_slope_signal` is available as [`ManoptExamples.artificial_S1_slope_signal`](https://juliamanifolds.github.io/ManoptExamples.jl/stable/data/#ManoptExamples.artificial_S1_slope_signal)
* `artificial_S2_composite_bezier_curve` is available as [`ManoptExamples.artificial_S2_composite_Bezier_curve`](https://juliamanifolds.github.io/ManoptExamples.jl/stable/data/#ManoptExamples.artificial_S2_composite_Bezier_curve-Tuple{})
* `artificial_S2_rotation_image` is available as [`ManoptExamples.artificial_S2_rotation_image`](https://juliamanifolds.github.io/ManoptExamples.jl/stable/data/#ManoptExamples.artificial_S2_rotation_image)
* `artificial_S2_whirl_image` is available as [`ManoptExamples.artificial_S2_whirl_image`](https://juliamanifolds.github.io/ManoptExamples.jl/stable/data/#ManoptExamples.artificial_S2_whirl_image)
* `artificial_S2_whirl_patch` is available as [`ManoptExamples.artificial_S2_whirl_path`](https://juliamanifolds.github.io/ManoptExamples.jl/stable/data/#ManoptExamples.artificial_S2_whirl_patch)
* `artificial_SAR_image` is available as [`ManoptExamples.artificial_SAR_image`](https://juliamanifolds.github.io/ManoptExamples.jl/stable/data/#ManoptExamples.artificialIn_SAR_image-Tuple{Integer})
* `artificial_SPD_image` is available as [`ManoptExamples.artificial_SPD_image`](https://juliamanifolds.github.io/ManoptExamples.jl/stable/data/#ManoptExamples.artificial_SPD_image)
* `artificial_SPD_image2` is available as [`ManoptExamples.artificial_SPD_image`](https://juliamanifolds.github.io/ManoptExamples.jl/stable/data/#ManoptExamples.artificial_SPD_image2)
* `adjoint_differential_forward_logs` is available as [`ManoptExamples.adjoint_differential_forward_logs`](https://juliamanifolds.github.io/ManoptExamples.jl/stable/objectives/#ManoptExamples.adjoint_differential_forward_logs-Union{Tuple{TPR},%20Tuple{TSize},%20Tuple{TM},%20Tuple{𝔽},%20Tuple{ManifoldsBase.PowerManifold{𝔽,%20TM,%20TSize,%20TPR},%20Any,%20Any}}%20where%20{𝔽,%20TM,%20TSize,%20TPR})
* `adjoint:differential_bezier_control` is available as [`ManoptExamples.adjoint_differential_Bezier_control_points`](https://juliamanifolds.github.io/ManoptExamples.jl/stable/objectives/#ManoptExamples.adjoint_differential_Bezier_control_points-Tuple{ManifoldsBase.AbstractManifold,%20AbstractVector{%3C:ManoptExamples.BezierSegment},%20AbstractVector,%20AbstractVector})
* `BezierSegment` is available as [`ManoptExamples.BeziérSegment`](https://juliamanifolds.github.io/ManoptExamples.jl/stable/objectives/#ManoptExamples.BezierSegment)
* `cost_acceleration_bezier` is avilable as [`ManoptExamples.acceleration_Bezier`](https://juliamanifolds.github.io/ManoptExamples.jl/stable/objectives/#ManoptExamples.acceleration_Bezier-Union{Tuple{P},%20Tuple{ManifoldsBase.AbstractManifold,%20AbstractVector{P},%20AbstractVector{%3C:Integer},%20AbstractVector{%3C:AbstractFloat}}}%20where%20P)
* `cost_L2_acceleration_bezier` is available as [`ManoptExamples.L2_acceleration_Bezier`](https://juliamanifolds.github.io/ManoptExamples.jl/stable/objectives/#ManoptExamples.L2_acceleration_Bezier-Union{Tuple{P},%20Tuple{ManifoldsBase.AbstractManifold,%20AbstractVector{P},%20AbstractVector{%3C:Integer},%20AbstractVector{%3C:AbstractFloat},%20AbstractFloat,%20AbstractVector{P}}}%20where%20P)
* `costIntrICTV12` is available as [`ManoptExamples.Intrinsic_infimal_convolution_TV12`]()
* `costL2TV` is available as [`ManoptExamples.L2_Total_Variation`](https://juliamanifolds.github.io/ManoptExamples.jl/stable/objectives/#ManoptExamples.L2_Total_Variation-NTuple{4,%20Any})
* `costL2TV12` is available as [`ManoptExamples.L2_Total_Variation_1_2`](https://juliamanifolds.github.io/ManoptExamples.jl/stable/objectives/#ManoptExamples.L2_Total_Variation_1_2-Tuple{ManifoldsBase.PowerManifold,%20Vararg{Any,%204}})
* `costL2TV2` is available as [`ManoptExamples.L2_second_order_Total_Variation`](https://juliamanifolds.github.io/ManoptExamples.jl/stable/objectives/#ManoptExamples.L2_second_order_Total_Variation-Tuple{ManifoldsBase.PowerManifold,%20Any,%20Any,%20Any})
* `costTV` is available as [`ManoptExamples.Total_Variation`](https://juliamanifolds.github.io/ManoptExamples.jl/stable/objectives/#ManoptExamples.Total_Variation)
* `costTV2` is available as [`ManoptExamples.second_order_Total_Variation`](https://juliamanifolds.github.io/ManoptExamples.jl/stable/objectives/#ManoptExamples.second_order_Total_Variation)
* `de_casteljau` is available as [`ManoptExamples.de_Casteljau`](https://juliamanifolds.github.io/ManoptExamples.jl/stable/objectives/#ManoptExamples.de_Casteljau-Tuple{ManifoldsBase.AbstractManifold,%20Vararg{Any}})
* `differential_forward_logs` is available as [`ManoptExamples.differential_forward_logs`](https://juliamanifolds.github.io/ManoptExamples.jl/stable/objectives/#ManoptExamples.differential_forward_logs-Tuple{ManifoldsBase.PowerManifold,%20Any,%20Any})
* `differential_bezier_control` is available as [`ManoptExamples.differential_Bezier_control_points`](https://juliamanifolds.github.io/ManoptExamples.jl/stable/objectives/#ManoptExamples.differential_Bezier_control_points-Tuple{ManifoldsBase.AbstractManifold,%20AbstractVector{%3C:ManoptExamples.BezierSegment},%20AbstractVector,%20AbstractVector{%3C:ManoptExamples.BezierSegment}})
* `forward_logs` is available as [`ManoptExamples.forward_logs`](https://juliamanifolds.github.io/ManoptExamples.jl/stable/objectives/#ManoptExamples.forward_logs-Union{Tuple{TPR},%20Tuple{TSize},%20Tuple{TM},%20Tuple{𝔽},%20Tuple{ManifoldsBase.PowerManifold{𝔽,%20TM,%20TSize,%20TPR},%20Any}}%20where%20{𝔽,%20TM,%20TSize,%20TPR})
* `get_bezier_degree` is available as [`ManoptExamples.get_Bezier_degree`](https://juliamanifolds.github.io/ManoptExamples.jl/stable/objectives/#ManoptExamples.get_Bezier_degree-Tuple{ManifoldsBase.AbstractManifold,%20ManoptExamples.BezierSegment})
* `get_bezier_degrees` is available as [`ManoptExamples.get_Bezier_degrees`](https://juliamanifolds.github.io/ManoptExamples.jl/stable/objectives/#ManoptExamples.get_Bezier_degrees-Tuple{ManifoldsBase.AbstractManifold,%20AbstractVector{%3C:ManoptExamples.BezierSegment}})
* `get_Bezier_inner_points` is available as [`ManoptExamples.get_Bezier_inner_points`](https://juliamanifolds.github.io/ManoptExamples.jl/stable/objectives/#ManoptExamples.get_Bezier_inner_points-Tuple{ManifoldsBase.AbstractManifold,%20AbstractVector{%3C:ManoptExamples.BezierSegment}})
* `get_bezier_junction_tangent_vectors` is available as [`ManoptExamples.get_Bezier_junction_tangent_vectors`](https://juliamanifolds.github.io/ManoptExamples.jl/stable/objectives/#ManoptExamples.get_Bezier_junction_tangent_vectors-Tuple{ManifoldsBase.AbstractManifold,%20AbstractVector{%3C:ManoptExamples.BezierSegment}})
* `get_bezier_junctions` is available as [`ManoptExamples.get_Bezier_junctions`](https://juliamanifolds.github.io/ManoptExamples.jl/stable/objectives/#ManoptExamples.get_Bezier_junctions)
* `get_bezier_points` is available as [`ManoptExamples.get_Bezier_points`](https://juliamanifolds.github.io/ManoptExamples.jl/stable/objectives/#ManoptExamples.get_Bezier_points)
* `get_bezier_segments` is available as [`ManoptExamples.get_Bezier_segments`](https://juliamanifolds.github.io/ManoptExamples.jl/stable/objectives/#ManoptExamples.get_Bezier_segments-Union{Tuple{P},%20Tuple{ManifoldsBase.AbstractManifold,%20Vector{P},%20Any},%20Tuple{ManifoldsBase.AbstractManifold,%20Vector{P},%20Any,%20Symbol}}%20where%20P)
* `grad_acceleration_bezier` is available as [`ManoptExamples.grad_acceleration_Bezier`](https://juliamanifolds.github.io/ManoptExamples.jl/stable/objectives/#ManoptExamples.grad_acceleration_Bezier-Tuple{ManifoldsBase.AbstractManifold,%20AbstractVector,%20AbstractVector{%3C:Integer},%20AbstractVector})
* `grad_L2_acceleration_bezier` is available as [`ManoptExamples.grad_L2_acceleration_Bezier`](https://juliamanifolds.github.io/ManoptExamples.jl/stable/objectives/#ManoptExamples.grad_L2_acceleration_Bezier-Union{Tuple{P},%20Tuple{ManifoldsBase.AbstractManifold,%20AbstractVector{P},%20AbstractVector{%3C:Integer},%20AbstractVector,%20Any,%20AbstractVector{P}}}%20where%20P)
* `grad_Intrinsic_infimal_convolution_TV12` is available as [`ManoptExamples.Intrinsic_infimal_convolution_TV12``](https://juliamanifolds.github.io/ManoptExamples.jl/stable/objectives/#ManoptExamples.grad_intrinsic_infimal_convolution_TV12-Tuple{ManifoldsBase.AbstractManifold,%20Vararg{Any,%205}})
* `grad_TV` is available as [`ManoptExamples.grad_Total_Variation`](https://juliamanifolds.github.io/ManoptExamples.jl/stable/objectives/#ManoptExamples.grad_Total_Variation)
* `costIntrICTV12` is available as [`ManoptExamples.Intrinsic_infimal_convolution_TV12`](https://juliamanifolds.github.io/ManoptExamples.jl/stable/objectives/#ManoptExamples.Intrinsic_infimal_convolution_TV12-Tuple{ManifoldsBase.AbstractManifold,%20Vararg{Any,%205}})
* `project_collaborative_TV` is available as [`ManoptExamples.project_collaborative_TV`](https://juliamanifolds.github.io/ManoptExamples.jl/stable/objectives/#ManoptExamples.project_collaborative_TV)
* `prox_parallel_TV` is available as [`ManoptExamples.prox_parallel_TV`](https://juliamanifolds.github.io/ManoptExamples.jl/stable/objectives/#ManoptExamples.prox_parallel_TV)
* `grad_TV2` is available as [`ManoptExamples.prox_second_order_Total_Variation`](https://juliamanifolds.github.io/ManoptExamples.jl/stable/objectives/#ManoptExamples.grad_second_order_Total_Variation)
* `prox_TV` is available as [`ManoptExamples.prox_Total_Variation`](https://juliamanifolds.github.io/ManoptExamples.jl/stable/objectives/#ManoptExamples.prox_Total_Variation)
* `prox_TV2` is available as [`ManopExamples.prox_second_order_Total_Variation`](https://juliamanifolds.github.io/ManoptExamples.jl/stable/objectives/#ManoptExamples.prox_second_order_Total_Variation-Union{Tuple{T},%20Tuple{ManifoldsBase.AbstractManifold,%20Any,%20Tuple{T,%20T,%20T}},%20Tuple{ManifoldsBase.AbstractManifold,%20Any,%20Tuple{T,%20T,%20T},%20Int64}}%20where%20T)

## [0.4.43] – November 19, 2023

### Added

* vale.sh as a CI to keep track of a consistent documenttion

## [0.4.42] - November 6, 2023

### Added

* add `Manopt.JuMP_Optimizer` implementing JuMP's solver interface

## [0.4.41] - November 2, 2023

### Changed

* `trust_regions` is now more flexible and the sub solver (Steihaug-Toint tCG by default)
  can now be exchanged.
* `adaptive_regularization_with_cubics` is now more flexible as well, where it previously was a bit too
  much tightened to the Lanczos solver as well.
* Unified documentation notation and bumped dependencies to use DocumenterCitations 1.3

## [0.4.40] - October 24, 2023

### Added

* add a `--help` argument to `docs/make.jl` to document all available command line arguments
* add a `--exclude-tutorials` argument to `docs/make.jl`. This way, when quarto is not available
  on a computer, the docs can still be build with the tutorials not being added to the menu
  such that documenter does not expect them to exist.

### Changes

* Bump dependencies to `ManifoldsBase.jl` 0.15 and `Manifolds.jl` 0.9
* move the ARC CG subsolver to the main package, since `TangentSpace` is now already
  available from `ManifoldsBase`.

## [0.4.39] - October 9, 2023

### Changes

* also use the pair of a retraction and the inverse retraction (see last update)
  to perform the relaxation within the Douglas-Rachford algorithm.

## [0.4.38] - October 8, 2023

### Changes

* avoid allocations when calling `get_jacobian!` within the Levenberg-Marquard Algorithm.

### Fixed

* Fix a lot of typos in the documentation

## [0.4.37] - September 28, 2023

### Changes

* add more of the Riemannian Levenberg-Marquard algorithms parameters as keywords, so they
  can be changed on call
* generalize the internal reflection of Douglas-Rachford, such that is also works with an
  arbitrary pair of a reflection and an inverse reflection.

## [0.4.36] -  September 20, 2023

### Fixed

* Fixed a bug that caused non-matrix points and vectors to fail when working with approximate

## [0.4.35] -  September 14, 2023

### Added

* The access to functions of the objective is now unified and encapsulated in proper `get_` functions.

## [0.4.34] -  September 02, 2023

### Added

* an `ManifoldEuclideanGradientObjective` to allow the cost, gradient, and Hessian and other
  first or second derivative based elements to be Euclidean and converted when needed.
* a keyword `objective_type=:Euclidean` for all solvers, that specifies that an Objective shall be created of the above type

## [0.4.33] - August 24, 2023

### Added

* `ConstantStepsize` and `DecreasingStepsize` now have an additional field `type::Symbol` to assess whether the
  step-size should be relatively (to the gradient norm) or absolutely constant.

## [0.4.32] - August 23, 2023

### Added

* The adaptive regularization with cubics (ARC) solver.

## [0.4.31] - August 14, 2023

### Added

* A `:Subsolver` keyword in the `debug=` keyword argument, that activates the new `DebugWhenActive``
  to de/activate subsolver debug from the main solvers `DebugEvery`.

## [0.4.30] - August 3, 2023

### Changed

* References in the documentation are now rendered using [DocumenterCitations.jl](https://github.com/JuliaDocs/DocumenterCitations.jl)
* Asymptote export now also accepts a size in pixel instead of its default `4cm` size and `render` can be deactivated setting it to `nothing`.

## [0.4.29] - July 12, 2023

### Fixed

* fixed a bug, where `cyclic_proximal_point` did not work with decorated objectives.

## [0.4.28] - June 24, 2023

### Changed

* `max_stepsize` was specialized for `FixedRankManifold` to follow Matlab Manopt.

## [0.4.27] - June 15, 2023

### Added

* The `AdaptiveWNGrad` stepsize is available as a new stepsize functor.

### Fixed

* Levenberg-Marquardt now possesses its parameters `initial_residual_values` and
  `initial_jacobian_f` also as keyword arguments, such that their default initialisations
  can be adapted, if necessary

## [0.4.26] - June 11, 2023

### Added

* simplify usage of gradient descent as sub solver in the DoC solvers.
* add a `get_state` function
* document `indicates_convergence`.

## [0.4.25] - June 5, 2023

### Fixed

* Fixes an allocation bug in the difference of convex algorithm

## [0.4.24] - June 4, 2023

### Added

* another workflow that deletes old PR renderings from the docs to keep them smaller in overall size.

### Changes

* bump dependencies since the extension between Manifolds.jl and ManifoldsDiff.jl has been moved to Manifolds.jl

## [0.4.23] - June 4, 2023

### Added

* More details on the Count and Cache tutorial

### Changed

* loosen constraints slightly

## [0.4.22] - May 31, 2023

### Added

* A tutorial on how to implement a solver

## [0.4.21] - May 22, 2023

### Added

* A `ManifoldCacheObjective` as a decorator for objectives to cache results of calls,
  using LRU Caches as a weak dependency. For now this works with cost and gradient evaluations
* A `ManifoldCountObjective` as a decorator for objectives to enable counting of calls to for example the cost and the gradient
* adds a `return_objective` keyword, that switches the return of a solver to a tuple `(o, s)`,
  where `o` is the (possibly decorated) objective, and `s` is the “classical” solver return (state or point).
  This way the counted values can be accessed and the cache can be reused.
* change solvers on the mid level (form `solver(M, objective, p)`) to also accept decorated objectives

### Changed

* Switch all Requires weak dependencies to actual weak dependencies starting in Julia 1.9


## [0.4.20] - May 11, 2023

### Changed

* the default tolerances for the numerical `check_` functions were loosened a bit,
  such that `check_vector` can also be changed in its tolerances.

## [0.4.19] - May 7, 2023

### Added

* the sub solver for `trust_regions` is now customizable and can now be exchanged.

### Changed

* slightly changed the definitions of the solver states for ALM and EPM to be type stable

## [0.4.18] - May 4, 2023

### Added

* A function `check_Hessian(M, f, grad_f, Hess_f)` to numerically check the (Riemannian) Hessian of a function `f`

## [0.4.17] - April 28, 2023

### Added

* A new interface of the form `alg(M, objective, p0)` to allow to reuse
  objectives without creating `AbstractManoptSolverState`s and calling `solve!`. This especially still allows for any decoration of the objective and/or the state using `debug=`, or `record=`.

### Changed

* All solvers now have the initial point `p` as an optional parameter making it more accessible to first time users, `gradient_descent(M, f, grad_f)` is equivalent to `gradient_descent(M, f, grad_f, rand(M))`

### Fixed

* Unified the framework to work on manifold where points are represented by numbers for several solvers

## [0.4.16] - April 18, 2023

### Fixed

* the inner products used in `truncated_gradient_descent` now also work thoroughly on complex
  matrix manifolds

## [0.4.15] - April 13, 2023

### Changed

* `trust_regions(M, f, grad_f, hess_f, p)` now has the Hessian `hess_f` as well as
  the start point `p0` as an optional parameter and approximate it otherwise.
* `trust_regions!(M, f, grad_f, hess_f, p)` has the Hessian as an optional parameter
  and approximate it otherwise.

### Removed

* support for `ManifoldsBase.jl` 0.13.x, since with the definition of `copy(M,p::Number)`,
  in 0.14.4, we now use that instead of defining it ourselves.

## [0.4.14] - April 06, 2023

### Changed
* `particle_swarm` now uses much more in-place operations

### Fixed
* `particle_swarm` used quite a few `deepcopy(p)` commands still, which were replaced by `copy(M, p)`

## [0.4.13] - April 09, 2023

### Added

* `get_message` to obtain messages from sub steps of a solver
* `DebugMessages` to display the new messages in debug
* safeguards in Armijo line search and L-BFGS against numerical over- and underflow that report in messages

## [0.4.12] - April 4, 2023

### Added

* Introduce the [Difference of Convex Algorithm](https://manoptjl.org/stable/solvers/difference_of_convex/#DCASolver) (DCA)
  `difference_of_convex_algorithm(M, f, g, ∂h, p0)`
* Introduce the [Difference of Convex Proximal Point Algorithm](https://manoptjl.org/stable/solvers/difference_of_convex/#DCPPASolver) (DCPPA)
  `difference_of_convex_proximal_point(M, prox_g, grad_h, p0)`
* Introduce a `StopWhenGradientChangeLess` stopping criterion

## [0.4.11] - March 27, 2023

### Changed

* adapt tolerances in tests to the speed/accuracy optimized distance on the sphere in `Manifolds.jl` (part II)

## [0.4.10] - March 26, 2023

### Changed

* adapt tolerances in tests to the speed/accuracy optimized distance on the sphere in `Manifolds.jl`

## [0.4.9] - March 3, 2023

### Added

* introduce a wrapper that allows line searches from [LineSearches.jl](https://github.com/JuliaNLSolvers/LineSearches.jl)
  to be used within Manopt.jl, introduce the [manoptjl.org/stable/extensions/](https://manoptjl.org/stable/extensions/)
  page to explain the details.

## [0.4.8] - February 21, 2023

### Added

* a `status_summary` that displays the main parameters within several structures of Manopt,
  most prominently a solver state

### Changed

* Improved storage performance by introducing separate named tuples for points and vectors
* changed the `show` methods of `AbstractManoptSolverState`s to display their `state_summary
* Move tutorials to be rendered with Quarto into the documentation.

## [0.4.7] - February 14, 2023

### Changed

* Bump `[compat]` entry of ManifoldDiff to also include 0.3

## [0.4.6] - February 3, 2023

### Fixed

* Fixed a few stopping criteria even indicated to stop before the algorithm started.

## [0.4.5] - January 24, 2023

### Changed

* the new default functions that include `p` are used where possible
* a first step towards faster storage handling

## [0.4.4] - January 20, 2023

### Added

* Introduce `ConjugateGradientBealeRestart` to allow CG restarts using Beale‘s rule

### Fixed

* fix a type in `HestenesStiefelCoefficient`


## [0.4.3] - January 17, 2023

### Fixed

* the CG coefficient `β` can now be complex
* fix a bug in `grad_distance`

## [0.4.2] - January 16, 2023

### Changed

* the usage of `inner` in line search methods, such that they work well with
  complex manifolds as well


## [0.4.1] - January 15, 2023

### Fixed

* a `max_stepsize` per manifold to avoid leaving the injectivity radius,
  which it also defaults to

## [0.4.0] - January 10, 2023

### Added

* Dependency on `ManifoldDiff.jl` and a start of moving actual derivatives, differentials,
  and gradients there.
* `AbstractManifoldObjective` to store the objective within the `AbstractManoptProblem`
* Introduce a `CostGrad` structure to store a function that computes the cost and gradient
  within one function.

### Changed

* `AbstractManoptProblem` replaces `Problem`
* the problem now contains a
* `AbstractManoptSolverState` replaces `Options`
* `random_point(M)` is replaced by `rand(M)` from `ManifoldsBase.jl
* `random_tangent(M, p)` is replaced by `rand(M; vector_at=p)`<|MERGE_RESOLUTION|>--- conflicted
+++ resolved
@@ -5,19 +5,17 @@
 The format is based on [Keep a Changelog](https://keepachangelog.com/en/1.0.0/),
 and this project adheres to [Semantic Versioning](https://semver.org/spec/v2.0.0.html).
 
-<<<<<<< HEAD
-## [0.4.50] unreleased
+## [0.4.51] unreleased
 
 ### Added
 
 * A new benchmark comparing performance against Optim.jl.
-=======
+
 ## [0.4.50] January 26, 2024
 
 ### Fixed
 
 * Fix Quasi Newton on complex manifolds.
->>>>>>> b3893400
 
 ## [0.4.49] January 18, 2024
 
