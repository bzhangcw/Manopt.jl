# Changelog

All notable Changes to the Julia package `Manopt.jl` will be documented in this file. The file was started with Version `0.4`.

The format is based on [Keep a Changelog](https://keepachangelog.com/en/1.0.0/),
and this project adheres to [Semantic Versioning](https://semver.org/spec/v2.0.0.html).

<<<<<<< HEAD
## [0.4.47] unreleased

### Added

* A new benchmark comparing performance against Optim.jl.
  
=======
## [0.4.47] January 6, 2024

### Fixed

* fixed a bug, where the retraction set in `check_Hessian` was not passed on to the optional inner `check_gradient` call, which could lead to unwanted side effects, see [#342](https://github.com/JuliaManifolds/Manopt.jl/issues/342).

>>>>>>> 40955dfa
## [0.4.46] January 1, 2024

### Changed

* An error is thrown when a line search from `LineSearches.jl` reports search failure.
* Changed default stopping criterion in ALM algorithm to mitigate an issue occurring when step size is very small.
* Default memory length in default ALM subsolver is now capped at manifold dimension.
* Replaced CI testing on Julia 1.8 with testing on Julia 1.10.

### Fixed

* A bug in `LineSearches.jl` extension leading to slower convergence.
* Fixed a bug in L-BFGS related to memory storage, which caused significantly slower convergence.

## [0.4.45] December 28, 2023

### Added

* Introduce `sub_kwargs` and `sub_stopping_criterion` for `trust_regions` as noticed in [#336](https://github.com/JuliaManifolds/Manopt.jl/discussions/336)

### Changed

* `WolfePowellLineSearch`, `ArmijoLineSearch` step sizes now allocate less
* `linesearch_backtrack!` is now available
* Quasi Newton Updates can work inplace of a direction vector as well.
* Faster `safe_indices` in L-BFGS.

## [0.4.44] December 12, 2023

Formally one could consider this version breaking, since a few functions
have been moved, that in earlier versions (0.3.x) have been used in example scripts.
These examples are now available again within [ManoptExamples.jl](https://juliamanifolds.github.io/ManoptExamples.jl/stable/), and with their
“reappearance” the corresponding costs, gradients, differentials, adjoint differentials, and proximal maps
have been moved there as well.
This is not considered breaking, since the functions were only used in the old, removed examples.
We still document each and every of the moved functions below. They have been partly renamed,
and their documentation and testing has been extended.

### Changed

* Bumped and added dependencies on all 3 Project.toml files, the main one, the docs/, an the tutorials/ one.
* `artificial_S2_lemniscate` is available as [`ManoptExample.Lemniscate`](https://juliamanifolds.github.io/ManoptExamples.jl/stable/data/#ManoptExamples.Lemniscate-Tuple{Number}) – and works on arbitrary manifolds now.
* `artificial_S1_signal` is available as [`ManoptExample.artificial_S1_signal`](https://juliamanifolds.github.io/ManoptExamples.jl/stable/data/#ManoptExamples.artificial_S1_signal)
* `artificial_S1_slope_signal` is available as [`ManoptExamples.artificial_S1_slope_signal`](https://juliamanifolds.github.io/ManoptExamples.jl/stable/data/#ManoptExamples.artificial_S1_slope_signal)
* `artificial_S2_composite_bezier_curve` is available as [`ManoptExamples.artificial_S2_composite_Bezier_curve`](https://juliamanifolds.github.io/ManoptExamples.jl/stable/data/#ManoptExamples.artificial_S2_composite_Bezier_curve-Tuple{})
* `artificial_S2_rotation_image` is available as [`ManoptExamples.artificial_S2_rotation_image`](https://juliamanifolds.github.io/ManoptExamples.jl/stable/data/#ManoptExamples.artificial_S2_rotation_image)
* `artificial_S2_whirl_image` is available as [`ManoptExamples.artificial_S2_whirl_image`](https://juliamanifolds.github.io/ManoptExamples.jl/stable/data/#ManoptExamples.artificial_S2_whirl_image)
* `artificial_S2_whirl_patch` is available as [`ManoptExamples.artificial_S2_whirl_path`](https://juliamanifolds.github.io/ManoptExamples.jl/stable/data/#ManoptExamples.artificial_S2_whirl_patch)
* `artificial_SAR_image` is available as [`ManoptExamples.artificial_SAR_image`](https://juliamanifolds.github.io/ManoptExamples.jl/stable/data/#ManoptExamples.artificialIn_SAR_image-Tuple{Integer})
* `artificial_SPD_image` is available as [`ManoptExamples.artificial_SPD_image`](https://juliamanifolds.github.io/ManoptExamples.jl/stable/data/#ManoptExamples.artificial_SPD_image)
* `artificial_SPD_image2` is available as [`ManoptExamples.artificial_SPD_image`](https://juliamanifolds.github.io/ManoptExamples.jl/stable/data/#ManoptExamples.artificial_SPD_image2)
* `adjoint_differential_forward_logs` is available as [`ManoptExamples.adjoint_differential_forward_logs`](https://juliamanifolds.github.io/ManoptExamples.jl/stable/objectives/#ManoptExamples.adjoint_differential_forward_logs-Union{Tuple{TPR},%20Tuple{TSize},%20Tuple{TM},%20Tuple{𝔽},%20Tuple{ManifoldsBase.PowerManifold{𝔽,%20TM,%20TSize,%20TPR},%20Any,%20Any}}%20where%20{𝔽,%20TM,%20TSize,%20TPR})
* `adjoint:differential_bezier_control` is available as [`ManoptExamples.adjoint_differential_Bezier_control_points`](https://juliamanifolds.github.io/ManoptExamples.jl/stable/objectives/#ManoptExamples.adjoint_differential_Bezier_control_points-Tuple{ManifoldsBase.AbstractManifold,%20AbstractVector{%3C:ManoptExamples.BezierSegment},%20AbstractVector,%20AbstractVector})
* `BezierSegment` is available as [`ManoptExamples.BeziérSegment`](https://juliamanifolds.github.io/ManoptExamples.jl/stable/objectives/#ManoptExamples.BezierSegment)
* `cost_acceleration_bezier` is avilable as [`ManoptExamples.acceleration_Bezier`](https://juliamanifolds.github.io/ManoptExamples.jl/stable/objectives/#ManoptExamples.acceleration_Bezier-Union{Tuple{P},%20Tuple{ManifoldsBase.AbstractManifold,%20AbstractVector{P},%20AbstractVector{%3C:Integer},%20AbstractVector{%3C:AbstractFloat}}}%20where%20P)
* `cost_L2_acceleration_bezier` is available as [`ManoptExamples.L2_acceleration_Bezier`](https://juliamanifolds.github.io/ManoptExamples.jl/stable/objectives/#ManoptExamples.L2_acceleration_Bezier-Union{Tuple{P},%20Tuple{ManifoldsBase.AbstractManifold,%20AbstractVector{P},%20AbstractVector{%3C:Integer},%20AbstractVector{%3C:AbstractFloat},%20AbstractFloat,%20AbstractVector{P}}}%20where%20P)
* `costIntrICTV12` is available as [`ManoptExamples.Intrinsic_infimal_convolution_TV12`]()
* `costL2TV` is available as [`ManoptExamples.L2_Total_Variation`](https://juliamanifolds.github.io/ManoptExamples.jl/stable/objectives/#ManoptExamples.L2_Total_Variation-NTuple{4,%20Any})
* `costL2TV12` is available as [`ManoptExamples.L2_Total_Variation_1_2`](https://juliamanifolds.github.io/ManoptExamples.jl/stable/objectives/#ManoptExamples.L2_Total_Variation_1_2-Tuple{ManifoldsBase.PowerManifold,%20Vararg{Any,%204}})
* `costL2TV2` is available as [`ManoptExamples.L2_second_order_Total_Variation`](https://juliamanifolds.github.io/ManoptExamples.jl/stable/objectives/#ManoptExamples.L2_second_order_Total_Variation-Tuple{ManifoldsBase.PowerManifold,%20Any,%20Any,%20Any})
* `costTV` is available as [`ManoptExamples.Total_Variation`](https://juliamanifolds.github.io/ManoptExamples.jl/stable/objectives/#ManoptExamples.Total_Variation)
* `costTV2` is available as [`ManoptExamples.second_order_Total_Variation`](https://juliamanifolds.github.io/ManoptExamples.jl/stable/objectives/#ManoptExamples.second_order_Total_Variation)
* `de_casteljau` is available as [`ManoptExamples.de_Casteljau`](https://juliamanifolds.github.io/ManoptExamples.jl/stable/objectives/#ManoptExamples.de_Casteljau-Tuple{ManifoldsBase.AbstractManifold,%20Vararg{Any}})
* `differential_forward_logs` is available as [`ManoptExamples.differential_forward_logs`](https://juliamanifolds.github.io/ManoptExamples.jl/stable/objectives/#ManoptExamples.differential_forward_logs-Tuple{ManifoldsBase.PowerManifold,%20Any,%20Any})
* `differential_bezier_control` is available as [`ManoptExamples.differential_Bezier_control_points`](https://juliamanifolds.github.io/ManoptExamples.jl/stable/objectives/#ManoptExamples.differential_Bezier_control_points-Tuple{ManifoldsBase.AbstractManifold,%20AbstractVector{%3C:ManoptExamples.BezierSegment},%20AbstractVector,%20AbstractVector{%3C:ManoptExamples.BezierSegment}})
* `forward_logs` is available as [`ManoptExamples.forward_logs`](https://juliamanifolds.github.io/ManoptExamples.jl/stable/objectives/#ManoptExamples.forward_logs-Union{Tuple{TPR},%20Tuple{TSize},%20Tuple{TM},%20Tuple{𝔽},%20Tuple{ManifoldsBase.PowerManifold{𝔽,%20TM,%20TSize,%20TPR},%20Any}}%20where%20{𝔽,%20TM,%20TSize,%20TPR})
* `get_bezier_degree` is available as [`ManoptExamples.get_Bezier_degree`](https://juliamanifolds.github.io/ManoptExamples.jl/stable/objectives/#ManoptExamples.get_Bezier_degree-Tuple{ManifoldsBase.AbstractManifold,%20ManoptExamples.BezierSegment})
* `get_bezier_degrees` is available as [`ManoptExamples.get_Bezier_degrees`](https://juliamanifolds.github.io/ManoptExamples.jl/stable/objectives/#ManoptExamples.get_Bezier_degrees-Tuple{ManifoldsBase.AbstractManifold,%20AbstractVector{%3C:ManoptExamples.BezierSegment}})
* `get_Bezier_inner_points` is available as [`ManoptExamples.get_Bezier_inner_points`](https://juliamanifolds.github.io/ManoptExamples.jl/stable/objectives/#ManoptExamples.get_Bezier_inner_points-Tuple{ManifoldsBase.AbstractManifold,%20AbstractVector{%3C:ManoptExamples.BezierSegment}})
* `get_bezier_junction_tangent_vectors` is available as [`ManoptExamples.get_Bezier_junction_tangent_vectors`](https://juliamanifolds.github.io/ManoptExamples.jl/stable/objectives/#ManoptExamples.get_Bezier_junction_tangent_vectors-Tuple{ManifoldsBase.AbstractManifold,%20AbstractVector{%3C:ManoptExamples.BezierSegment}})
* `get_bezier_junctions` is available as [`ManoptExamples.get_Bezier_junctions`](https://juliamanifolds.github.io/ManoptExamples.jl/stable/objectives/#ManoptExamples.get_Bezier_junctions)
* `get_bezier_points` is available as [`ManoptExamples.get_Bezier_points`](https://juliamanifolds.github.io/ManoptExamples.jl/stable/objectives/#ManoptExamples.get_Bezier_points)
* `get_bezier_segments` is available as [`ManoptExamples.get_Bezier_segments`](https://juliamanifolds.github.io/ManoptExamples.jl/stable/objectives/#ManoptExamples.get_Bezier_segments-Union{Tuple{P},%20Tuple{ManifoldsBase.AbstractManifold,%20Vector{P},%20Any},%20Tuple{ManifoldsBase.AbstractManifold,%20Vector{P},%20Any,%20Symbol}}%20where%20P)
* `grad_acceleration_bezier` is available as [`ManoptExamples.grad_acceleration_Bezier`](https://juliamanifolds.github.io/ManoptExamples.jl/stable/objectives/#ManoptExamples.grad_acceleration_Bezier-Tuple{ManifoldsBase.AbstractManifold,%20AbstractVector,%20AbstractVector{%3C:Integer},%20AbstractVector})
* `grad_L2_acceleration_bezier` is available as [`ManoptExamples.grad_L2_acceleration_Bezier`](https://juliamanifolds.github.io/ManoptExamples.jl/stable/objectives/#ManoptExamples.grad_L2_acceleration_Bezier-Union{Tuple{P},%20Tuple{ManifoldsBase.AbstractManifold,%20AbstractVector{P},%20AbstractVector{%3C:Integer},%20AbstractVector,%20Any,%20AbstractVector{P}}}%20where%20P)
* `grad_Intrinsic_infimal_convolution_TV12` is available as [`ManoptExamples.Intrinsic_infimal_convolution_TV12``](https://juliamanifolds.github.io/ManoptExamples.jl/stable/objectives/#ManoptExamples.grad_intrinsic_infimal_convolution_TV12-Tuple{ManifoldsBase.AbstractManifold,%20Vararg{Any,%205}})
* `grad_TV` is available as [`ManoptExamples.grad_Total_Variation`](https://juliamanifolds.github.io/ManoptExamples.jl/stable/objectives/#ManoptExamples.grad_Total_Variation)
* `costIntrICTV12` is available as [`ManoptExamples.Intrinsic_infimal_convolution_TV12`](https://juliamanifolds.github.io/ManoptExamples.jl/stable/objectives/#ManoptExamples.Intrinsic_infimal_convolution_TV12-Tuple{ManifoldsBase.AbstractManifold,%20Vararg{Any,%205}})
* `project_collaborative_TV` is available as [`ManoptExamples.project_collaborative_TV`](https://juliamanifolds.github.io/ManoptExamples.jl/stable/objectives/#ManoptExamples.project_collaborative_TV)
* `prox_parallel_TV` is available as [`ManoptExamples.prox_parallel_TV`](https://juliamanifolds.github.io/ManoptExamples.jl/stable/objectives/#ManoptExamples.prox_parallel_TV)
* `grad_TV2` is available as [`ManoptExamples.prox_second_order_Total_Variation`](https://juliamanifolds.github.io/ManoptExamples.jl/stable/objectives/#ManoptExamples.grad_second_order_Total_Variation)
* `prox_TV` is available as [`ManoptExamples.prox_Total_Variation`](https://juliamanifolds.github.io/ManoptExamples.jl/stable/objectives/#ManoptExamples.prox_Total_Variation)
* `prox_TV2` is available as [`ManopExamples.prox_second_order_Total_Variation`](https://juliamanifolds.github.io/ManoptExamples.jl/stable/objectives/#ManoptExamples.prox_second_order_Total_Variation-Union{Tuple{T},%20Tuple{ManifoldsBase.AbstractManifold,%20Any,%20Tuple{T,%20T,%20T}},%20Tuple{ManifoldsBase.AbstractManifold,%20Any,%20Tuple{T,%20T,%20T},%20Int64}}%20where%20T)

## [0.4.43] – November 19, 2023

### Added

* vale.sh as a CI to keep track of a consistent documenttion

## [0.4.42] - November 6, 2023

### Added

* add `Manopt.JuMP_Optimizer` implementing JuMP's solver interface

## [0.4.41] - November 2, 2023

### Changed

* `trust_regions` is now more flexible and the sub solver (Steihaug-Toint tCG by default)
  can now be exchanged.
* `adaptive_regularization_with_cubics` is now more flexible as well, where it previously was a bit too
  much tightened to the Lanczos solver as well.
* Unified documentation notation and bumped dependencies to use DocumenterCitations 1.3

## [0.4.40] - October 24, 2023

### Added

* add a `--help` argument to `docs/make.jl` to document all available command line arguments
* add a `--exclude-tutorials` argument to `docs/make.jl`. This way, when quarto is not available
  on a computer, the docs can still be build with the tutorials not being added to the menu
  such that documenter does not expect them to exist.

### Changes

* Bump dependencies to `ManifoldsBase.jl` 0.15 and `Manifolds.jl` 0.9
* move the ARC CG subsolver to the main package, since `TangentSpace` is now already
  available from `ManifoldsBase`.

## [0.4.39] - October 9, 2023

### Changes

* also use the pair of a retraction and the inverse retraction (see last update)
  to perform the relaxation within the Douglas-Rachford algorithm.

## [0.4.38] - October 8, 2023

### Changes

* avoid allocations when calling `get_jacobian!` within the Levenberg-Marquard Algorithm.

### Fixed

* Fix a lot of typos in the documentation

## [0.4.37] - September 28, 2023

### Changes

* add more of the Riemannian Levenberg-Marquard algorithms parameters as keywords, so they
  can be changed on call
* generalize the internal reflection of Douglas-Rachford, such that is also works with an
  arbitrary pair of a reflection and an inverse reflection.

## [0.4.36] -  September 20, 2023

### Fixed

* Fixed a bug that caused non-matrix points and vectors to fail when working with approximate

## [0.4.35] -  September 14, 2023

### Added

* The access to functions of the objective is now unified and encapsulated in proper `get_` functions.

## [0.4.34] -  September 02, 2023

### Added

* an `ManifoldEuclideanGradientObjective` to allow the cost, gradient, and Hessian and other
  first or second derivative based elements to be Euclidean and converted when needed.
* a keyword `objective_type=:Euclidean` for all solvers, that specifies that an Objective shall be created of the above type

## [0.4.33] - August 24, 2023

### Added

* `ConstantStepsize` and `DecreasingStepsize` now have an additional field `type::Symbol` to assess whether the
  step-size should be relatively (to the gradient norm) or absolutely constant.

## [0.4.32] - August 23, 2023

### Added

* The adaptive regularization with cubics (ARC) solver.

## [0.4.31] - August 14, 2023

### Added

* A `:Subsolver` keyword in the `debug=` keyword argument, that activates the new `DebugWhenActive``
  to de/activate subsolver debug from the main solvers `DebugEvery`.

## [0.4.30] - August 3, 2023

### Changed

* References in the documentation are now rendered using [DocumenterCitations.jl](https://github.com/JuliaDocs/DocumenterCitations.jl)
* Asymptote export now also accepts a size in pixel instead of its default `4cm` size and `render` can be deactivated setting it to `nothing`.

## [0.4.29] - July 12, 2023

### Fixed

* fixed a bug, where `cyclic_proximal_point` did not work with decorated objectives.

## [0.4.28] - June 24, 2023

### Changed

* `max_stepsize` was specialized for `FixedRankManifold` to follow Matlab Manopt.

## [0.4.27] - June 15, 2023

### Added

* The `AdaptiveWNGrad` stepsize is available as a new stepsize functor.

### Fixed

* Levenberg-Marquardt now possesses its parameters `initial_residual_values` and
  `initial_jacobian_f` also as keyword arguments, such that their default initialisations
  can be adapted, if necessary

## [0.4.26] - June 11, 2023

### Added

* simplify usage of gradient descent as sub solver in the DoC solvers.
* add a `get_state` function
* document `indicates_convergence`.

## [0.4.25] - June 5, 2023

### Fixed

* Fixes an allocation bug in the difference of convex algorithm

## [0.4.24] - June 4, 2023

### Added

* another workflow that deletes old PR renderings from the docs to keep them smaller in overall size.

### Changes

* bump dependencies since the extension between Manifolds.jl and ManifoldsDiff.jl has been moved to Manifolds.jl

## [0.4.23] - June 4, 2023

### Added

* More details on the Count and Cache tutorial

### Changed

* loosen constraints slightly

## [0.4.22] - May 31, 2023

### Added

* A tutorial on how to implement a solver

## [0.4.21] - May 22, 2023

### Added

* A `ManifoldCacheObjective` as a decorator for objectives to cache results of calls,
  using LRU Caches as a weak dependency. For now this works with cost and gradient evaluations
* A `ManifoldCountObjective` as a decorator for objectives to enable counting of calls to for example the cost and the gradient
* adds a `return_objective` keyword, that switches the return of a solver to a tuple `(o, s)`,
  where `o` is the (possibly decorated) objective, and `s` is the “classical” solver return (state or point).
  This way the counted values can be accessed and the cache can be reused.
* change solvers on the mid level (form `solver(M, objective, p)`) to also accept decorated objectives

### Changed

* Switch all Requires weak dependencies to actual weak dependencies starting in Julia 1.9


## [0.4.20] - May 11, 2023

### Changed

* the default tolerances for the numerical `check_` functions were loosened a bit,
  such that `check_vector` can also be changed in its tolerances.

## [0.4.19] - May 7, 2023

### Added

* the sub solver for `trust_regions` is now customizable and can now be exchanged.

### Changed

* slightly changed the definitions of the solver states for ALM and EPM to be type stable

## [0.4.18] - May 4, 2023

### Added

* A function `check_Hessian(M, f, grad_f, Hess_f)` to numerically check the (Riemannian) Hessian of a function `f`

## [0.4.17] - April 28, 2023

### Added

* A new interface of the form `alg(M, objective, p0)` to allow to reuse
  objectives without creating `AbstractManoptSolverState`s and calling `solve!`. This especially still allows for any decoration of the objective and/or the state using `debug=`, or `record=`.

### Changed

* All solvers now have the initial point `p` as an optional parameter making it more accessible to first time users, `gradient_descent(M, f, grad_f)` is equivalent to `gradient_descent(M, f, grad_f, rand(M))`

### Fixed

* Unified the framework to work on manifold where points are represented by numbers for several solvers

## [0.4.16] - April 18, 2023

### Fixed

* the inner products used in `truncated_gradient_descent` now also work thoroughly on complex
  matrix manifolds

## [0.4.15] - April 13, 2023

### Changed

* `trust_regions(M, f, grad_f, hess_f, p)` now has the Hessian `hess_f` as well as
  the start point `p0` as an optional parameter and approximate it otherwise.
* `trust_regions!(M, f, grad_f, hess_f, p)` has the Hessian as an optional parameter
  and approximate it otherwise.

### Removed

* support for `ManifoldsBase.jl` 0.13.x, since with the definition of `copy(M,p::Number)`,
  in 0.14.4, we now use that instead of defining it ourselves.

## [0.4.14] - April 06, 2023

### Changed
* `particle_swarm` now uses much more in-place operations

### Fixed
* `particle_swarm` used quite a few `deepcopy(p)` commands still, which were replaced by `copy(M, p)`

## [0.4.13] - April 09, 2023

### Added

* `get_message` to obtain messages from sub steps of a solver
* `DebugMessages` to display the new messages in debug
* safeguards in Armijo line search and L-BFGS against numerical over- and underflow that report in messages

## [0.4.12] - April 4, 2023

### Added

* Introduce the [Difference of Convex Algorithm](https://manoptjl.org/stable/solvers/difference_of_convex/#DCASolver) (DCA)
  `difference_of_convex_algorithm(M, f, g, ∂h, p0)`
* Introduce the [Difference of Convex Proximal Point Algorithm](https://manoptjl.org/stable/solvers/difference_of_convex/#DCPPASolver) (DCPPA)
  `difference_of_convex_proximal_point(M, prox_g, grad_h, p0)`
* Introduce a `StopWhenGradientChangeLess` stopping criterion

## [0.4.11] - March 27, 2023

### Changed

* adapt tolerances in tests to the speed/accuracy optimized distance on the sphere in `Manifolds.jl` (part II)

## [0.4.10] - March 26, 2023

### Changed

* adapt tolerances in tests to the speed/accuracy optimized distance on the sphere in `Manifolds.jl`

## [0.4.9] - March 3, 2023

### Added

* introduce a wrapper that allows line searches from [LineSearches.jl](https://github.com/JuliaNLSolvers/LineSearches.jl)
  to be used within Manopt.jl, introduce the [manoptjl.org/stable/extensions/](https://manoptjl.org/stable/extensions/)
  page to explain the details.

## [0.4.8] - February 21, 2023

### Added

* a `status_summary` that displays the main parameters within several structures of Manopt,
  most prominently a solver state

### Changed

* Improved storage performance by introducing separate named tuples for points and vectors
* changed the `show` methods of `AbstractManoptSolverState`s to display their `state_summary
* Move tutorials to be rendered with Quarto into the documentation.

## [0.4.7] - February 14, 2023

### Changed

* Bump `[compat]` entry of ManifoldDiff to also include 0.3

## [0.4.6] - February 3, 2023

### Fixed

* Fixed a few stopping criteria even indicated to stop before the algorithm started.

## [0.4.5] - January 24, 2023

### Changed

* the new default functions that include `p` are used where possible
* a first step towards faster storage handling

## [0.4.4] - January 20, 2023

### Added

* Introduce `ConjugateGradientBealeRestart` to allow CG restarts using Beale‘s rule

### Fixed

* fix a type in `HestenesStiefelCoefficient`


## [0.4.3] - January 17, 2023

### Fixed

* the CG coefficient `β` can now be complex
* fix a bug in `grad_distance`

## [0.4.2] - January 16, 2023

### Changed

* the usage of `inner` in line search methods, such that they work well with
  complex manifolds as well


## [0.4.1] - January 15, 2023

### Fixed

* a `max_stepsize` per manifold to avoid leaving the injectivity radius,
  which it also defaults to

## [0.4.0] - January 10, 2023

### Added

* Dependency on `ManifoldDiff.jl` and a start of moving actual derivatives, differentials,
  and gradients there.
* `AbstractManifoldObjective` to store the objective within the `AbstractManoptProblem`
* Introduce a `CostGrad` structure to store a function that computes the cost and gradient
  within one function.

### Changed

* `AbstractManoptProblem` replaces `Problem`
* the problem now contains a
* `AbstractManoptSolverState` replaces `Options`
* `random_point(M)` is replaced by `rand(M)` from `ManifoldsBase.jl
* `random_tangent(M, p)` is replaced by `rand(M; vector_at=p)`<|MERGE_RESOLUTION|>--- conflicted
+++ resolved
@@ -5,21 +5,18 @@
 The format is based on [Keep a Changelog](https://keepachangelog.com/en/1.0.0/),
 and this project adheres to [Semantic Versioning](https://semver.org/spec/v2.0.0.html).
 
-<<<<<<< HEAD
-## [0.4.47] unreleased
+## [0.4.48] unreleased
 
 ### Added
 
 * A new benchmark comparing performance against Optim.jl.
-  
-=======
+
 ## [0.4.47] January 6, 2024
 
 ### Fixed
 
 * fixed a bug, where the retraction set in `check_Hessian` was not passed on to the optional inner `check_gradient` call, which could lead to unwanted side effects, see [#342](https://github.com/JuliaManifolds/Manopt.jl/issues/342).
 
->>>>>>> 40955dfa
 ## [0.4.46] January 1, 2024
 
 ### Changed
