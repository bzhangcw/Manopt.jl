--- conflicted
+++ resolved
@@ -5,13 +5,12 @@
 The format is based on [Keep a Changelog](https://keepachangelog.com/en/1.0.0/),
 and this project adheres to [Semantic Versioning](https://semver.org/spec/v2.0.0.html).
 
-<<<<<<< HEAD
-## [0.4.51] unreleased
+## [0.4.53] unreleased
 
 ### Added
 
 * A new benchmark comparing performance against Optim.jl.
-=======
+
 ## [0.4.52]
 
 ### Added
@@ -25,7 +24,6 @@
 
 * A `StopWhenSubgradientNormLess` stopping criterion for subgradient-based optimization.
 * Allow the `message=` of the `DebugIfEntry` debug action to contain a format element to print the field in the message as well.
->>>>>>> 37e08013
 
 ## [0.4.50] January 26, 2024
 
