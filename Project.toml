--- conflicted
+++ resolved
@@ -1,11 +1,7 @@
 name = "Manopt"
 uuid = "0fc0a36d-df90-57f3-8f93-d78a9fc72bb5"
 authors = ["Ronny Bergmann <manopt@ronnybergmann.net>"]
-<<<<<<< HEAD
-version = "0.3.15"
-=======
-version = "0.3.16"
->>>>>>> 63b4cb0f
+version = "0.3.17"
 
 [deps]
 ColorSchemes = "35d6a980-a343-548e-a6ea-1d62b119f2f4"
