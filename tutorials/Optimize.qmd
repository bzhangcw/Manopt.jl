---
title: "🏔️ Get started: optimize."
author: Ronny Bergmann
---

This tutorial both introduces the basics of optimisation on manifolds as well as
how to use [`Manopt.jl`](https://manoptjl.org) to perform optimisation on manifolds in [Julia](https://julialang.org).

For more theoretical background, see for example [doCarmo:1992](@cite) for an introduction to Riemannian manifolds
and [AbsilMahonySepulchre:2008](@cite) or [Boumal:2023](@cite) to read more about optimisation thereon.

Let $\mathcal M$ denote a [Riemannian manifold](https://juliamanifolds.github.io/ManifoldsBase.jl/stable/#ManifoldsBase.Manifold)
and let $f:  \mathcal M → ℝ$ be a cost function.
The aim is to determine or obtain a point $p^*$ where $f$ is _minimal_ or in other words $p^*$ is a _minimizer_ of $f$.

This can also be written as

```math
    \operatorname*{arg\,min}_{p ∈ \mathcal M} f(p)
```

where the aim is to compute the minimizer $p^*$ numerically.
As an example, consider the generalisation of the [(arithemtic) mean](https://en.wikipedia.org/wiki/Arithmetic_mean).
In the Euclidean case with $d∈\mathbb N$, that is for $n∈\mathbb N$ data points $y_1,\ldots,y_n ∈ ℝ^d$ the mean

```math
  \frac{1}{n}\sum_{i=1}^n y_i
```

<<<<<<< HEAD

can not be directly generalised to data $q_1,\ldots,q_n ∈ \mathcal M$, since on a manifold there is no addition available.
But the mean can also be characterised as the following minimizer
=======
can not be directly generalised to data $q_1,\ldots,q_n$, since on a manifold we do not have an addition.
But the mean can also be characterised as
>>>>>>> 37e08013

```math
  \operatorname*{arg\,min}_{x∈ℝ^d} \frac{1}{2n}\sum_{i=1}^n \lVert x - y_i\rVert^2
```

and using the Riemannian distance $d_\mathcal M$, this can be written on Riemannian manifolds, which is the so called _Riemannian Center of Mass_ [Karcher:1977](@cite)

```math
  \operatorname*{arg\,min}_{p∈\mathcal M}
  \frac{1}{2n} \sum_{i=1}^n d_{\mathcal M}^2(p, q_i)
```

Fortunately the gradient can be computed and is

```math
 \frac{1}{n} \sum_{i=1}^n -\log_p q_i
```

## Loading the necessary packages

```{julia}
#| echo: false
#| code-fold: true
#| output: false
using Pkg;
cd(@__DIR__)
Pkg.activate("."); # for reproducibility use the local tutorial environment.
```

Let's assume you have already installed both `Manopt.jl` and `Manifolds.jl` in Julia (using for example `using Pkg; Pkg.add(["Manopt", "Manifolds"])`).
Then we can get started by loading both packages as well as `Random.jl` for persistency in this tutorial.

```{julia}
using Manopt, Manifolds, Random, LinearAlgebra, ManifoldDiff
using ManifoldDiff: grad_distance, prox_distance
Random.seed!(42);
```

Now assume we are on the [Sphere](https://juliamanifolds.github.io/Manifolds.jl/latest/manifolds/sphere.html)
$\mathcal M = \mathbb S^2$ and we generate some random points “around” some initial point $p$

```{julia}
n = 100
σ = π / 8
M = Sphere(2)
p = 1 / sqrt(2) * [1.0, 0.0, 1.0]
data = [exp(M, p,  σ * rand(M; vector_at=p)) for i in 1:n];
```

Now we can define the cost function $f$ and its (Riemannian) gradient $\operatorname{grad} f$
for the Riemannian center of mass:

```{julia}
f(M, p) = sum(1 / (2 * n) * distance.(Ref(M), Ref(p), data) .^ 2)
grad_f(M, p) = sum(1 / n * grad_distance.(Ref(M), data, Ref(p)));
```

and just call [`gradient_descent`](https://manoptjl.org/stable/solvers/gradient_descent/).
For a first start, we do not have to provide more than the manifold, the cost, the gradient,
and a starting point, which we just set to the first data point

```{julia}
m1 = gradient_descent(M, f, grad_f, data[1])
```

In order to get more details, we further add the `debug=` keyword argument, which
act as a [decorator pattern](https://en.wikipedia.org/wiki/Decorator_pattern).

This way we can easily specify a certain debug to be printed.
The goal is to get an output of the form

```{shell}
# i | Last Change: [...] | F(x): [...] |
```

but where we also want to fix the display format for the change and the cost
numbers (the `[...]`) to have a certain format. Furthermore, the reason why the solver stopped should be printed at the end

These can easily be specified using either a Symbol when using the default format for numbers, or a tuple of a symbol and a format-string in the `debug=` keyword that is available for every solver.
We can also, for illustration reasons, just look at the first 6 steps by setting a [`stopping_criterion=`](https://manoptjl.org/stable/plans/stopping_criteria/)

```{julia}
m2 = gradient_descent(M, f, grad_f, data[1];
    debug=[:Iteration,(:Change, "|Δp|: %1.9f |"),
        (:Cost, " F(x): %1.11f | "), "\n", :Stop],
    stopping_criterion = StopAfterIteration(6)
  )
```

See [here](https://manoptjl.org/stable/plans/debug/#Manopt.DebugActionFactory-Tuple{Symbol}) for the list of available symbols.

```{=commonmark}
!!! info "Technical Detail"
    The `debug=` keyword is actually a list of [`DebugActions`](https://manoptjl.org/stable/plans/debug/#Manopt.DebugAction) added to every iteration, allowing you to write your own ones even. Additionally, `:Stop` is an action added to the end of the solver to display the reason why the solver stopped.
```

The default stopping criterion for [`gradient_descent`](https://manoptjl.org/stable/solvers/gradient_descent/) is, to either stop when the gradient is small (`<1e-9`) or a max number of iterations is reached (as a fallback).
Combining stopping-criteria can be done by `|` or `&`.
We further pass a number `25` to `debug=` to only an output every `25`th iteration:

```{julia}
m3 = gradient_descent(M, f, grad_f, data[1];
    debug=[:Iteration,(:Change, "|Δp|: %1.9f |"),
        (:Cost, " F(x): %1.11f | "), "\n", :Stop, 25],
    stopping_criterion = StopWhenGradientNormLess(1e-14) | StopAfterIteration(400),
)
```

We can finally use another way to determine the stepsize, for example
a little more expensive [`ArmijoLineSeach`](https://manoptjl.org/stable/plans/stepsize/#Manopt.ArmijoLinesearch) than the default [stepsize](https://manoptjl.org/stable/plans/stepsize/) rule used on the Sphere.

```{julia}
m4 = gradient_descent(M, f, grad_f, data[1];
    debug=[:Iteration,(:Change, "|Δp|: %1.9f |"),
        (:Cost, " F(x): %1.11f | "), "\n", :Stop, 2],
      stepsize = ArmijoLinesearch(M; contraction_factor=0.999, sufficient_decrease=0.5),
    stopping_criterion = StopWhenGradientNormLess(1e-14) | StopAfterIteration(400),
)
```

Then we reach approximately the same point as in the previous run, but in far less steps

```{julia}
[f(M, m3)-f(M,m4), distance(M, m3, m4)]
```

## Using the “Tutorial” mode

Since a few things on manifolds are a bit different from (classical) Euclidean optimization, `Manopt.jl` has a mode to warn about a few pitfalls.

It can be set using

```{julia}
#| warning: true
set_manopt_parameter!(:Mode, "Tutorial")
```

to activate these. Continuing from the example before, one might argue, that the
minimizer of $f$ does not depend on the scaling of the function.
In theory this is of course also the case on manifolds, but for the optimizations there is a caveat. When we define the Riemannian mean without the scaling

```{julia}
f2(M, p) = sum(1 / 2 * distance.(Ref(M), Ref(p), data) .^ 2)
grad_f2(M, p) = sum(grad_distance.(Ref(M), data, Ref(p)));
```

And we consider the gradient at the starting point in norm

```{julia}
norm(M, data[1], grad_f2(M, data[1]))
```

On the sphere, when we follow a geodesic, we “return” to the start point after length $2π$.
If we “land” short before the starting point due to a gradient of length just shy of $2π$,
the line search would take the gradient direction (and not the negative gradient direction)
as a start. The line search is still performed, but in this case returns a much too small,
maybe even nearly zero step size.

In other words – we have to be careful, that the optimisation stays a “local” argument we use.

This is also warned for in `"Tutorial"` mode. Calling

```{julia}
#| warning: true
mX = gradient_descent(M, f2, grad_f2, data[1])
```

So just by chance it seems we still got nearly the same point as before, but
when we for example look when this one stops, that is takes more steps.

```{julia}
#| warning: true
gradient_descent(M, f2, grad_f2, data[1], debug=[:Stop]);
```


This also illustrates one way to deactivate the hints, namely by overwriting the `debug=` keyword, that in `Tutorial` mode contains addional warnings.the other option is to globally reset the `:Mode` back to
```{julia}
#| warning: true
set_manopt_parameter!(:Mode, "")
```

## Example 2: Computing the median of symmetric positive definite matrices.

For the second example let's consider the manifold of [$3 × 3$ symmetric positive definite matrices](https://juliamanifolds.github.io/Manifolds.jl/stable/manifolds/symmetricpositivedefinite.html) and again 100 random points

```{julia}
N = SymmetricPositiveDefinite(3)
m = 100
σ = 0.005
q = Matrix{Float64}(I, 3, 3)
data2 = [exp(N, q, σ * rand(N; vector_at=q)) for i in 1:m];
```

Instead of the mean, let's consider a non-smooth optimisation task:
The median can be generalized to Manifolds as the minimiser of the sum of distances, see [Bacak:2014](@cite). We define

```{julia}
g(N, q) = sum(1 / (2 * m) * distance.(Ref(N), Ref(q), data2))
```

Since the function is non-smooth, we can not use a gradient-based approach.
But since for every summand the [proximal map](https://manoptjl.org/stable/functions/proximal_maps/#Manopt.prox_distance) is available, we can use the
[cyclic proximal point algorithm (CPPA)](https://manoptjl.org/stable/solvers/cyclic_proximal_point/). We hence define the vector of proximal maps as

```{julia}
proxes_g = Function[(N, λ, q) -> prox_distance(N, λ / m, di, q, 1) for di in data2];
```

Besides also looking at a some debug prints, we can also easily record these values. Similarly to `debug=`, `record=` also accepts Symbols, see list [here](https://manoptjl.org/stable/plans/record/#Manopt.RecordFactory-Tuple{AbstractManoptSolverState,%20Vector}), to indicate things to record. We further set `return_state` to true to obtain not just the (approximate) minimizer.

```{julia}
s = cyclic_proximal_point(N, g, proxes_g, data2[1];
  debug=[:Iteration," | ",:Change," | ",(:Cost, "F(x): %1.12f"),"\n", 1000, :Stop,
        ],
        record=[:Iteration, :Change, :Cost, :Iterate],
        return_state=true,
    );
```

```{=commonmark}
!!! note "Technical Detail"
    The recording is realised by [`RecordActions`](https://manoptjl.org/stable/plans/record/#Manopt.RecordAction) that are (also) executed at every iteration. These can also be individually implemented and added to the `record=` array instead of symbols.
```

First, the computed median can be accessed as

```{julia}
median = get_solver_result(s)
```

but we can also look at the recorded values. For simplicity (of output), lets just look
at the recorded values at iteration 42

```{julia}
get_record(s)[42]
```

But we can also access whole series and see that the cost does not decrease that fast; actually, the CPPA might converge relatively slow. For that we can for
example access the `:Cost` that was recorded every `:Iterate` as well as the (maybe a little boring) `:Iteration`-number in a semi-log-plot.

```{julia}
x = get_record(s, :Iteration, :Iteration)
y = get_record(s, :Iteration, :Cost)
using Plots
plot(x,y,xaxis=:log, label="CPPA Cost")
```

## Literature

````{=commonmark}
```@bibliography
Pages = ["Optimize.md"]
Canonical=false
```
````<|MERGE_RESOLUTION|>--- conflicted
+++ resolved
@@ -27,14 +27,8 @@
   \frac{1}{n}\sum_{i=1}^n y_i
 ```
 
-<<<<<<< HEAD
-
 can not be directly generalised to data $q_1,\ldots,q_n ∈ \mathcal M$, since on a manifold there is no addition available.
 But the mean can also be characterised as the following minimizer
-=======
-can not be directly generalised to data $q_1,\ldots,q_n$, since on a manifold we do not have an addition.
-But the mean can also be characterised as
->>>>>>> 37e08013
 
 ```math
   \operatorname*{arg\,min}_{x∈ℝ^d} \frac{1}{2n}\sum_{i=1}^n \lVert x - y_i\rVert^2
